/**
 * index.c - NTFS index handling.  Originated from the Linux-NTFS project.
 *
 * Copyright (c) 2004-2005 Anton Altaparmakov
 * Copyright (c) 2004-2005 Richard Russon
 * Copyright (c) 2005-2006 Yura Pakhuchiy
 * Copyright (c) 2005-2008 Szabolcs Szakacsits
 * Copyright (c) 2007 Jean-Pierre Andre
 *
 * This program/include file is free software; you can redistribute it and/or
 * modify it under the terms of the GNU General Public License as published
 * by the Free Software Foundation; either version 2 of the License, or
 * (at your option) any later version.
 *
 * This program/include file is distributed in the hope that it will be
 * useful, but WITHOUT ANY WARRANTY; without even the implied warranty
 * of MERCHANTABILITY or FITNESS FOR A PARTICULAR PURPOSE.  See the
 * GNU General Public License for more details.
 *
 * You should have received a copy of the GNU General Public License
 * along with this program (in the main directory of the NTFS-3G
 * distribution in the file COPYING); if not, write to the Free Software
 * Foundation,Inc., 59 Temple Place, Suite 330, Boston, MA  02111-1307  USA
 */

#ifdef HAVE_CONFIG_H
#include "config.h"
#endif

#ifdef HAVE_STDLIB_H
#include <stdlib.h>
#endif
#ifdef HAVE_STRING_H
#include <string.h>
#endif
#ifdef HAVE_ERRNO_H
#include <errno.h>
#endif

#include "attrib.h"
#include "debug.h"
#include "index.h"
#include "collate.h"
#include "mst.h"
#include "dir.h"
#include "logging.h"
#include "bitmap.h"
#include "reparse.h"
#include "misc.h"

/**
 * ntfs_index_entry_mark_dirty - mark an index entry dirty
 * @ictx:	ntfs index context describing the index entry
 *
 * Mark the index entry described by the index entry context @ictx dirty.
 *
 * If the index entry is in the index root attribute, simply mark the inode
 * containing the index root attribute dirty.  This ensures the mftrecord, and
 * hence the index root attribute, will be written out to disk later.
 *
 * If the index entry is in an index block belonging to the index allocation
 * attribute, set ib_dirty to TRUE, thus index block will be updated during
 * ntfs_index_ctx_put.
 */
void ntfs_index_entry_mark_dirty(ntfs_index_context *ictx)
{
	if (ictx->is_in_root)
		ntfs_inode_mark_dirty(ictx->actx->ntfs_ino);
	else
		ictx->ib_dirty = TRUE;
}

static s64 ntfs_ib_vcn_to_pos(ntfs_index_context *icx, VCN vcn)
{
	return vcn << icx->vcn_size_bits;
}

static VCN ntfs_ib_pos_to_vcn(ntfs_index_context *icx, s64 pos)
{
	return pos >> icx->vcn_size_bits;
}

static int ntfs_ib_write(ntfs_index_context *icx, INDEX_BLOCK *ib)
{
	s64 ret, vcn = sle64_to_cpu(ib->index_block_vcn);
	
	ntfs_log_trace("vcn: %lld\n", (long long)vcn);
	
	ret = ntfs_attr_mst_pwrite(icx->ia_na, ntfs_ib_vcn_to_pos(icx, vcn),
				   1, icx->block_size, ib);
	if (ret != 1) {
		ntfs_log_perror("Failed to write index block %lld, inode %llu",
			(long long)vcn, (unsigned long long)icx->ni->mft_no);
		return STATUS_ERROR;
	}
	
	return STATUS_OK;
}

static int ntfs_icx_ib_write(ntfs_index_context *icx)
{
		if (ntfs_ib_write(icx, icx->ib))
			return STATUS_ERROR;
		
		icx->ib_dirty = FALSE;
		
		return STATUS_OK;
}

/**
 * ntfs_index_ctx_get - allocate and initialize a new index context
 * @ni:		ntfs inode with which to initialize the context
 * @name:	name of the which context describes
 * @name_len:	length of the index name
 *
 * Allocate a new index context, initialize it with @ni and return it.
 * Return NULL if allocation failed.
 */
ntfs_index_context *ntfs_index_ctx_get(ntfs_inode *ni,
				       ntfschar *name, u32 name_len)
{
	ntfs_index_context *icx;

	ntfs_log_trace("Entering\n");
	
	if (!ni) {
		errno = EINVAL;
		return NULL;
	}
	if (ni->nr_extents == -1)
		ni = ni->base_ni;
	icx = ntfs_calloc(sizeof(ntfs_index_context));
	if (icx)
		*icx = (ntfs_index_context) {
			.ni = ni,
			.name = name,
			.name_len = name_len,
		};
	return icx;
}

static void ntfs_index_ctx_free(ntfs_index_context *icx)
{
	ntfs_log_trace("Entering\n");
	
	if (!icx->entry)
		return;

	if (icx->actx)
		ntfs_attr_put_search_ctx(icx->actx);

	if (!icx->is_in_root) {
		if (icx->ib_dirty) {
			/* FIXME: Error handling!!! */
			ntfs_ib_write(icx, icx->ib);
		}
		free(icx->ib);
	}
	
	ntfs_attr_close(icx->ia_na);
}

/**
 * ntfs_index_ctx_put - release an index context
 * @icx:	index context to free
 *
 * Release the index context @icx, releasing all associated resources.
 */
void ntfs_index_ctx_put(ntfs_index_context *icx)
{
	ntfs_index_ctx_free(icx);
	free(icx);
}

/**
 * ntfs_index_ctx_reinit - reinitialize an index context
 * @icx:	index context to reinitialize
 *
 * Reinitialize the index context @icx so it can be used for ntfs_index_lookup.
 */
void ntfs_index_ctx_reinit(ntfs_index_context *icx)
{
	ntfs_log_trace("Entering\n");
	
	ntfs_index_ctx_free(icx);
	
	*icx = (ntfs_index_context) {
		.ni = icx->ni,
		.name = icx->name,
		.name_len = icx->name_len,
	};
}

static leVCN *ntfs_ie_get_vcn_addr(INDEX_ENTRY *ie)
{
	return (leVCN *)((u8 *)ie + le16_to_cpu(ie->length) - sizeof(leVCN));
}

/**
 *  Get the subnode vcn to which the index entry refers.
 */
VCN ntfs_ie_get_vcn(INDEX_ENTRY *ie)
{
	return sle64_to_cpup(ntfs_ie_get_vcn_addr(ie));
}

static INDEX_ENTRY *ntfs_ie_get_first(INDEX_HEADER *ih)
{
	return (INDEX_ENTRY *)((u8 *)ih + le32_to_cpu(ih->entries_offset));
}

static INDEX_ENTRY *ntfs_ie_get_next(INDEX_ENTRY *ie)
{
	return (INDEX_ENTRY *)((char *)ie + le16_to_cpu(ie->length));
}

static u8 *ntfs_ie_get_end(INDEX_HEADER *ih)
{
	/* FIXME: check if it isn't overflowing the index block size */
	return (u8 *)ih + le32_to_cpu(ih->index_length);
}

static int ntfs_ie_end(INDEX_ENTRY *ie)
{
	return !le16_andz(ie->ie_flags, INDEX_ENTRY_END) || le16_cmpz(ie->length);
}

/** 
 *  Find the last entry in the index block
 */
static INDEX_ENTRY *ntfs_ie_get_last(INDEX_ENTRY *ie, char *ies_end)
{
	ntfs_log_trace("Entering\n");
	
	while ((char *)ie < ies_end && !ntfs_ie_end(ie))
		ie = ntfs_ie_get_next(ie);
	
	return ie;
}

static INDEX_ENTRY *ntfs_ie_get_by_pos(INDEX_HEADER *ih, int pos)
{
	INDEX_ENTRY *ie;
	
	ntfs_log_trace("pos: %d\n", pos);
	
	ie = ntfs_ie_get_first(ih);
	
	while (pos-- > 0)
		ie = ntfs_ie_get_next(ie);
	
	return ie;
}

static INDEX_ENTRY *ntfs_ie_prev(INDEX_HEADER *ih, INDEX_ENTRY *ie)
{
	INDEX_ENTRY *ie_prev = NULL;
	INDEX_ENTRY *tmp;
	
	ntfs_log_trace("Entering\n");
	
	tmp = ntfs_ie_get_first(ih);
	
	while (tmp != ie) {
		ie_prev = tmp;
		tmp = ntfs_ie_get_next(tmp);
	}
	
	return ie_prev;
}

char *ntfs_ie_filename_get(INDEX_ENTRY *ie)
{
	FILE_NAME_ATTR *fn;

	fn = (FILE_NAME_ATTR *)&ie->key;
	return ntfs_attr_name_get(fn->file_name, fn->file_name_length);
}

void ntfs_ie_filename_dump(INDEX_ENTRY *ie)
{
	char *s;

	s = ntfs_ie_filename_get(ie);
	ntfs_log_debug("'%s' ", s);
	ntfs_attr_name_free(&s);
}

void ntfs_ih_filename_dump(INDEX_HEADER *ih)
{
	INDEX_ENTRY *ie;
	
	ntfs_log_trace("Entering\n");
	
	ie = ntfs_ie_get_first(ih);
	while (!ntfs_ie_end(ie)) {
		ntfs_ie_filename_dump(ie);
		ie = ntfs_ie_get_next(ie);
	}
}

static int ntfs_ih_numof_entries(INDEX_HEADER *ih)
{
	int n;
	INDEX_ENTRY *ie;
	u8 *end;
	
	ntfs_log_trace("Entering\n");
	
	end = ntfs_ie_get_end(ih);
	ie = ntfs_ie_get_first(ih);
	for (n = 0; !ntfs_ie_end(ie) && (u8 *)ie < end; n++)
		ie = ntfs_ie_get_next(ie);
	return n;
}

static int ntfs_ih_one_entry(INDEX_HEADER *ih)
{
	return (ntfs_ih_numof_entries(ih) == 1);
}

static int ntfs_ih_zero_entry(INDEX_HEADER *ih)
{
	return (ntfs_ih_numof_entries(ih) == 0);
}

static void ntfs_ie_delete(INDEX_HEADER *ih, INDEX_ENTRY *ie)
{
	u32 new_size;
	
	ntfs_log_trace("Entering\n");
	
	new_size = le32_to_cpu(ih->index_length) - le16_to_cpu(ie->length);
	ih->index_length = cpu_to_le32(new_size);
	memmove(ie, (u8 *)ie + le16_to_cpu(ie->length),
		new_size - ((u8 *)ie - (u8 *)ih));
}

static void ntfs_ie_set_vcn(INDEX_ENTRY *ie, VCN vcn)
{
	*ntfs_ie_get_vcn_addr(ie) = cpu_to_sle64(vcn);
}

/**
 *  Insert @ie index entry at @pos entry. Used @ih values should be ok already.
 */
static void ntfs_ie_insert(INDEX_HEADER *ih, INDEX_ENTRY *ie, INDEX_ENTRY *pos)
{
	int ie_size = le16_to_cpu(ie->length);
	
	ntfs_log_trace("Entering\n");
	
	ih->index_length = cpu_to_le32(le32_to_cpu(ih->index_length) + ie_size);
	memmove((u8 *)pos + ie_size, pos,
		le32_to_cpu(ih->index_length) - ((u8 *)pos - (u8 *)ih) - ie_size);
	memcpy(pos, ie, ie_size);
}

static INDEX_ENTRY *ntfs_ie_dup(INDEX_ENTRY *ie)
{
	INDEX_ENTRY *dup;
	
	ntfs_log_trace("Entering\n");
	
	dup = ntfs_malloc(le16_to_cpu(ie->length));
	if (dup)
		memcpy(dup, ie, le16_to_cpu(ie->length));
	
	return dup;
}

static INDEX_ENTRY *ntfs_ie_dup_novcn(INDEX_ENTRY *ie)
{
	INDEX_ENTRY *dup;
	int size = le16_to_cpu(ie->length);
	
	ntfs_log_trace("Entering\n");
	
	if (!le16_andz(ie->ie_flags, INDEX_ENTRY_NODE))
		size -= sizeof(VCN);
	
	dup = ntfs_malloc(size);
	if (dup) {
		memcpy(dup, ie, size);
		dup->ie_flags = le16_and(dup->ie_flags, le16_not(INDEX_ENTRY_NODE));
		dup->length = cpu_to_le16(size);
	}
	return dup;
}

static int ntfs_ia_check(ntfs_index_context *icx, INDEX_BLOCK *ib, VCN vcn)
{
	u32 ib_size = (unsigned)le32_to_cpu(ib->index.allocated_size) + 0x18;
	
	ntfs_log_trace("Entering\n");
	
	if (!ntfs_is_indx_record(ib->magic)) {
		
		ntfs_log_error("Corrupt index block signature: vcn %lld inode "
			       "%llu\n", (long long)vcn,
			       (unsigned long long)icx->ni->mft_no);
		return -1;
	}
	
	if (sle64_to_cpu(ib->index_block_vcn) != vcn) {
		
		ntfs_log_error("Corrupt index block: VCN (%lld) is different "
			       "from expected VCN (%lld) in inode %llu\n",
			       (long long)sle64_to_cpu(ib->index_block_vcn),
			       (long long)vcn,
			       (unsigned long long)icx->ni->mft_no);
		return -1;
	}
	
	if (ib_size != icx->block_size) {
		
		ntfs_log_error("Corrupt index block : VCN (%lld) of inode %llu "
			       "has a size (%u) differing from the index "
			       "specified size (%u)\n", (long long)vcn, 
			       (unsigned long long)icx->ni->mft_no, ib_size,
			       icx->block_size);
		return -1;
	}
	return 0;
}

static INDEX_ROOT *ntfs_ir_lookup(ntfs_inode *ni, ntfschar *name,
				  u32 name_len, ntfs_attr_search_ctx **ctx)
{
	ATTR_RECORD *a;
	INDEX_ROOT *ir = NULL;

	ntfs_log_trace("Entering\n");
	
	*ctx = ntfs_attr_get_search_ctx(ni, NULL);
	if (!*ctx)
		return NULL;
	
	if (ntfs_attr_lookup(AT_INDEX_ROOT, name, name_len, CASE_SENSITIVE, 
			     0, NULL, 0, *ctx)) {
		ntfs_log_perror("Failed to lookup $INDEX_ROOT");
		goto err_out;
	}
	
	a = (*ctx)->attr;
	if (a->non_resident) {
		errno = EINVAL;
		ntfs_log_perror("Non-resident $INDEX_ROOT detected");
		goto err_out;
	}
	
	ir = (INDEX_ROOT *)((char *)a + le16_to_cpu(a->value_offset));
err_out:
	if (!ir) {
		ntfs_attr_put_search_ctx(*ctx);
		*ctx = NULL;
	}
	return ir;
}

static INDEX_ROOT *ntfs_ir_lookup2(ntfs_inode *ni, ntfschar *name, u32 len)
{
	ntfs_attr_search_ctx *ctx;
	INDEX_ROOT *ir;

	ir = ntfs_ir_lookup(ni, name, len, &ctx);
	if (ir)
		ntfs_attr_put_search_ctx(ctx);
	return ir;
}

/** 
 * Find a key in the index block.
 * 
 * Return values:
 *   STATUS_OK with errno set to ESUCCESS if we know for sure that the 
 *             entry exists and @ie_out points to this entry.
 *   STATUS_NOT_FOUND with errno set to ENOENT if we know for sure the
 *                    entry doesn't exist and @ie_out is the insertion point.
 *   STATUS_KEEP_SEARCHING if we can't answer the above question and
 *                         @vcn will contain the node index block.
 *   STATUS_ERROR with errno set if on unexpected error during lookup.
 */
static int ntfs_ie_lookup(const void *key, const int key_len,
			  ntfs_index_context *icx, INDEX_HEADER *ih,
			  VCN *vcn, INDEX_ENTRY **ie_out)
{
	INDEX_ENTRY *ie;
	u8 *index_end;
	int rc, item = 0;
	 
	ntfs_log_trace("Entering\n");
	
	index_end = ntfs_ie_get_end(ih);
	
	/*
	 * Loop until we exceed valid memory (corruption case) or until we
	 * reach the last entry.
	 */
	for (ie = ntfs_ie_get_first(ih); ; ie = ntfs_ie_get_next(ie)) {
		/* Bounds checks. */
		if ((u8 *)ie + sizeof(INDEX_ENTRY_HEADER) > index_end ||
		    (u8 *)ie + le16_to_cpu(ie->length) > index_end) {
			errno = ERANGE;
			ntfs_log_error("Index entry out of bounds in inode "
				       "%llu.\n",
				       (unsigned long long)icx->ni->mft_no);
			return STATUS_ERROR;
		}
		/*
		 * The last entry cannot contain a key.  It can however contain
		 * a pointer to a child node in the B+tree so we just break out.
		 */
		if (ntfs_ie_end(ie))
			break;
		/*
		 * Not a perfect match, need to do full blown collation so we
		 * know which way in the B+tree we have to go.
		 */
		if (!icx->collate) {
			ntfs_log_error("Collation function not defined\n");
			errno = EOPNOTSUPP;
			return STATUS_ERROR;
		}
		rc = icx->collate(icx->ni->vol, key, key_len,
					&ie->key, le16_to_cpu(ie->key_length));
		if (rc == NTFS_COLLATION_ERROR) {
			ntfs_log_error("Collation error. Perhaps a filename "
				       "contains invalid characters?\n");
			errno = ERANGE;
			return STATUS_ERROR;
		}
		/*
		 * If @key collates before the key of the current entry, there
		 * is definitely no such key in this index but we might need to
		 * descend into the B+tree so we just break out of the loop.
		 */
		if (rc == -1)
			break;
		
		if (!rc) {
			*ie_out = ie;
			errno = 0;
			icx->parent_pos[icx->pindex] = item;
			return STATUS_OK;
		}
		
		item++;
	}
	/*
	 * We have finished with this index block without success. Check for the
	 * presence of a child node and if not present return with errno ENOENT,
	 * otherwise we will keep searching in another index block.
	 */
	if (le16_andz(ie->ie_flags, INDEX_ENTRY_NODE)) {
		ntfs_log_debug("Index entry wasn't found.\n");
		*ie_out = ie;
		errno = ENOENT;
		return STATUS_NOT_FOUND;
	}
	
	/* Get the starting vcn of the index_block holding the child node. */
	*vcn = ntfs_ie_get_vcn(ie);
	if (*vcn < 0) {
		errno = EINVAL;
		ntfs_log_perror("Negative vcn in inode %llu",
			       	(unsigned long long)icx->ni->mft_no);
		return STATUS_ERROR;
	}

	ntfs_log_trace("Parent entry number %d\n", item);
	icx->parent_pos[icx->pindex] = item;
	
	return STATUS_KEEP_SEARCHING;
}

static ntfs_attr *ntfs_ia_open(ntfs_index_context *icx, ntfs_inode *ni)
{
	ntfs_attr *na;
	
	na = ntfs_attr_open(ni, AT_INDEX_ALLOCATION, icx->name, icx->name_len);
	if (!na) {
		ntfs_log_perror("Failed to open index allocation of inode "
				"%llu", (unsigned long long)ni->mft_no);
		return NULL;
	}
	
	return na;
}

static int ntfs_ib_read(ntfs_index_context *icx, VCN vcn, INDEX_BLOCK *dst)
{
	s64 pos, ret;

	ntfs_log_trace("vcn: %lld\n", (long long)vcn);
	
	pos = ntfs_ib_vcn_to_pos(icx, vcn);

	ret = ntfs_attr_mst_pread(icx->ia_na, pos, 1, icx->block_size, (u8 *)dst);
	if (ret != 1) {
		if (ret == -1)
			ntfs_log_perror("Failed to read index block");
		else 
			ntfs_log_error("Failed to read full index block at "
				       "%lld\n", (long long)pos);
		return -1;
	}
	
	if (ntfs_ia_check(icx, dst, vcn))
		return -1;
	
	return 0;
}

static int ntfs_icx_parent_inc(ntfs_index_context *icx)
{
	icx->pindex++;
	if (icx->pindex >= MAX_PARENT_VCN) {
		errno = EOPNOTSUPP;
		ntfs_log_perror("Index is over %d level deep", MAX_PARENT_VCN);
		return STATUS_ERROR;
	}
	return STATUS_OK;
}

static int ntfs_icx_parent_dec(ntfs_index_context *icx)
{
	icx->pindex--;
	if (icx->pindex < 0) {
		errno = EINVAL;
		ntfs_log_perror("Corrupt index pointer (%d)", icx->pindex);
		return STATUS_ERROR;
	}
	return STATUS_OK;
}
	
/**
 * ntfs_index_lookup - find a key in an index and return its index entry
 * @key:	[IN] key for which to search in the index
 * @key_len:	[IN] length of @key in bytes
 * @icx:	[IN/OUT] context describing the index and the returned entry
 *
 * Before calling ntfs_index_lookup(), @icx must have been obtained from a
 * call to ntfs_index_ctx_get().
 *
 * Look for the @key in the index specified by the index lookup context @icx.
 * ntfs_index_lookup() walks the contents of the index looking for the @key.
 *
 * If the @key is found in the index, 0 is returned and @icx is setup to
 * describe the index entry containing the matching @key.  @icx->entry is the
 * index entry and @icx->data and @icx->data_len are the index entry data and
 * its length in bytes, respectively.
 *
 * If the @key is not found in the index, -1 is returned, errno = ENOENT and
 * @icx is setup to describe the index entry whose key collates immediately
 * after the search @key, i.e. this is the position in the index at which
 * an index entry with a key of @key would need to be inserted.
 *
 * If an error occurs return -1, set errno to error code and @icx is left
 * untouched.
 *
 * When finished with the entry and its data, call ntfs_index_ctx_put() to free
 * the context and other associated resources.
 *
 * If the index entry was modified, call ntfs_index_entry_mark_dirty() before
 * the call to ntfs_index_ctx_put() to ensure that the changes are written
 * to disk.
 */
int ntfs_index_lookup(const void *key, const int key_len, ntfs_index_context *icx)
{
	VCN old_vcn, vcn;
	ntfs_inode *ni = icx->ni;
	INDEX_ROOT *ir;
	INDEX_ENTRY *ie;
	INDEX_BLOCK *ib = NULL;
	int ret, err = 0;

	ntfs_log_trace("Entering\n");
	
	if (!key || key_len <= 0) {
		errno = EINVAL;
		ntfs_log_perror("key: %p  key_len: %d", key, key_len);
		return -1;
	}

	ir = ntfs_ir_lookup(ni, icx->name, icx->name_len, &icx->actx);
	if (!ir) {
		if (errno == ENOENT)
			errno = EIO;
		return -1;
	}
	
	icx->block_size = le32_to_cpu(ir->index_block_size);
	if (icx->block_size < NTFS_BLOCK_SIZE) {
		errno = EINVAL;
		ntfs_log_perror("Index block size (%d) is smaller than the "
				"sector size (%d)", icx->block_size, NTFS_BLOCK_SIZE);
		goto err_out;
	}

	if (ni->vol->cluster_size <= icx->block_size)
		icx->vcn_size_bits = ni->vol->cluster_size_bits;
	else
		icx->vcn_size_bits = NTFS_BLOCK_SIZE_BITS;
			/* get the appropriate collation function */
	icx->collate = ntfs_get_collate_function(ir->collation_rule);
	if (!icx->collate) {
		err = errno = EOPNOTSUPP;
		ntfs_log_perror("Unknown collation rule 0x%x", 
				(unsigned)le32_to_cpu(ir->collation_rule));
		goto err_out;
	}
	
	old_vcn = VCN_INDEX_ROOT_PARENT;
	/* 
	 * FIXME: check for both ir and ib that the first index entry is
	 * within the index block.
	 */
	ret = ntfs_ie_lookup(key, key_len, icx, &ir->index, &vcn, &ie);
	if (ret == STATUS_ERROR) {
		err = errno;
		goto err_out;
	}
	
	icx->ir = ir;
	
	if (ret != STATUS_KEEP_SEARCHING) {
		/* STATUS_OK or STATUS_NOT_FOUND */
		err = errno;
		icx->is_in_root = TRUE;
		icx->parent_vcn[icx->pindex] = old_vcn;
		goto done;
	}
	
	/* Child node present, descend into it. */
	
	icx->ia_na = ntfs_ia_open(icx, ni);
	if (!icx->ia_na)
		goto err_out;
	
	ib = ntfs_malloc(icx->block_size);
	if (!ib) {
		err = errno;
		goto err_out;
	}
	
descend_into_child_node:

	icx->parent_vcn[icx->pindex] = old_vcn;
	if (ntfs_icx_parent_inc(icx)) {
		err = errno;
		goto err_out;
	}
	old_vcn = vcn;

	ntfs_log_debug("Descend into node with VCN %lld\n", (long long)vcn);
	
	if (ntfs_ib_read(icx, vcn, ib))
		goto err_out;
	
	ret = ntfs_ie_lookup(key, key_len, icx, &ib->index, &vcn, &ie);
	if (ret != STATUS_KEEP_SEARCHING) {
		err = errno;
		if (ret == STATUS_ERROR)
			goto err_out;
		
		/* STATUS_OK or STATUS_NOT_FOUND */
		icx->is_in_root = FALSE;
		icx->ib = ib;
		icx->parent_vcn[icx->pindex] = vcn;
		goto done;
	}

	if ((ib->index.ih_flags & NODE_MASK) == LEAF_NODE) {
		ntfs_log_error("Index entry with child node found in a leaf "
			       "node in inode 0x%llx.\n",
			       (unsigned long long)ni->mft_no);
		goto err_out;
	}
	
	goto descend_into_child_node;
err_out:
	free(ib);
	if (!err)
		err = EIO;
	errno = err;
	return -1;
done:
	icx->entry = ie;
	icx->data = (u8 *)ie + offsetof(INDEX_ENTRY, key);
	icx->data_len = le16_to_cpu(ie->key_length);
	ntfs_log_trace("Done.\n");
	if (err) {
		errno = err;
		return -1;
	}
	return 0;

}

static INDEX_BLOCK *ntfs_ib_alloc(VCN ib_vcn, u32 ib_size, 
				  INDEX_HEADER_FLAGS node_type)
{
	INDEX_BLOCK *ib;
	int ih_size = sizeof(INDEX_HEADER);
	
	ntfs_log_trace("ib_vcn: %lld ib_size: %u\n", (long long)ib_vcn, ib_size);
	
	ib = ntfs_calloc(ib_size);
	if (!ib)
		return NULL;
	
	ib->magic = magic_INDX;
	ib->usa_ofs = const_cpu_to_le16(sizeof(INDEX_BLOCK));
	ib->usa_count = cpu_to_le16(ib_size / NTFS_BLOCK_SIZE + 1);
	/* Set USN to 1 */
	*(le16 *)((char *)ib + le16_to_cpu(ib->usa_ofs)) = const_cpu_to_le16(1);
	ib->lsn = const_cpu_to_sle64(0);
	
	ib->index_block_vcn = cpu_to_sle64(ib_vcn);
	
	ib->index.entries_offset = cpu_to_le32((ih_size +
			le16_to_cpu(ib->usa_count) * 2 + 7) & ~7);
	ib->index.index_length = const_cpu_to_le32(0);
	ib->index.allocated_size = cpu_to_le32(ib_size - 
					       (sizeof(INDEX_BLOCK) - ih_size));
	ib->index.ih_flags = node_type;
	
	return ib;
}	

/** 
 *  Find the median by going through all the entries
 */
static INDEX_ENTRY *ntfs_ie_get_median(INDEX_HEADER *ih)
{
	INDEX_ENTRY *ie, *ie_start;
	u8 *ie_end;
	int i = 0, median;
	
	ntfs_log_trace("Entering\n");
	
	ie = ie_start = ntfs_ie_get_first(ih);
	ie_end   = (u8 *)ntfs_ie_get_end(ih);
	
	while ((u8 *)ie < ie_end && !ntfs_ie_end(ie)) {
		ie = ntfs_ie_get_next(ie);
		i++;
	}
	/*
	 * NOTE: this could be also the entry at the half of the index block.
	 */
	median = i / 2 - 1;
	
	ntfs_log_trace("Entries: %d  median: %d\n", i, median);
	
	for (i = 0, ie = ie_start; i <= median; i++)
		ie = ntfs_ie_get_next(ie);
	
	return ie;
}

static s64 ntfs_ibm_vcn_to_pos(ntfs_index_context *icx, VCN vcn)
{
	return ntfs_ib_vcn_to_pos(icx, vcn) / icx->block_size;
}

static s64 ntfs_ibm_pos_to_vcn(ntfs_index_context *icx, s64 pos)
{
	return ntfs_ib_pos_to_vcn(icx, pos * icx->block_size);
}

static int ntfs_ibm_add(ntfs_index_context *icx)
{
	u8 bmp[8];

	ntfs_log_trace("Entering\n");
	
	if (ntfs_attr_exist(icx->ni, AT_BITMAP, icx->name, icx->name_len))
		return STATUS_OK;
	/*
	 * AT_BITMAP must be at least 8 bytes.
	 */
	memset(bmp, 0, sizeof(bmp));
	if (ntfs_attr_add(icx->ni, AT_BITMAP, icx->name, icx->name_len,
			  bmp, sizeof(bmp))) {
		ntfs_log_perror("Failed to add AT_BITMAP");
		return STATUS_ERROR;
	}
	
	return STATUS_OK;
}

static int ntfs_ibm_modify(ntfs_index_context *icx, VCN vcn, int set)
{
	u8 byte;
	s64 pos = ntfs_ibm_vcn_to_pos(icx, vcn);
	u32 bpos = pos / 8;
	u32 bit = 1 << (pos % 8);
	ntfs_attr *na;
	int ret = STATUS_ERROR;

	ntfs_log_trace("%s vcn: %lld\n", set ? "set" : "clear", (long long)vcn);
	
	na = ntfs_attr_open(icx->ni, AT_BITMAP,  icx->name, icx->name_len);
	if (!na) {
		ntfs_log_perror("Failed to open $BITMAP attribute");
		return -1;
	}

	if (set) {
		if (na->data_size < bpos + 1) {
			if (ntfs_attr_truncate(na, (na->data_size + 8) & ~7)) {
				ntfs_log_perror("Failed to truncate AT_BITMAP");
				goto err_na;
			}
		}
	}
	
	if (ntfs_attr_pread(na, bpos, 1, &byte) != 1) {
		ntfs_log_perror("Failed to read $BITMAP");
		goto err_na;
	}

	if (set) 
		byte |= bit;
	else
		byte &= ~bit;
		
	if (ntfs_attr_pwrite(na, bpos, 1, &byte) != 1) {
		ntfs_log_perror("Failed to write $Bitmap");
		goto err_na;
	}

	ret = STATUS_OK;
err_na:
	ntfs_attr_close(na);
	return ret;
}


static int ntfs_ibm_set(ntfs_index_context *icx, VCN vcn)
{
	return ntfs_ibm_modify(icx, vcn, 1);
}

static int ntfs_ibm_clear(ntfs_index_context *icx, VCN vcn)
{
	return ntfs_ibm_modify(icx, vcn, 0);
}

static VCN ntfs_ibm_get_free(ntfs_index_context *icx)
{
	u8 *bm;
	int bit;
	s64 vcn, byte, size;

	ntfs_log_trace("Entering\n");
	
	bm = ntfs_attr_readall(icx->ni, AT_BITMAP,  icx->name, icx->name_len,
			       &size);
	if (!bm)
		return (VCN)-1;
	
	for (byte = 0; byte < size; byte++) {
		
		if (bm[byte] == 255)
			continue;
		
		for (bit = 0; bit < 8; bit++) {
			if (!(bm[byte] & (1 << bit))) {
				vcn = ntfs_ibm_pos_to_vcn(icx, byte * 8 + bit);
				goto out;
			}
		}
	}
	
	vcn = ntfs_ibm_pos_to_vcn(icx, size * 8);
out:	
	ntfs_log_trace("allocated vcn: %lld\n", (long long)vcn);

	if (ntfs_ibm_set(icx, vcn))
		vcn = (VCN)-1;
	
	free(bm);
	return vcn;
}

static INDEX_BLOCK *ntfs_ir_to_ib(INDEX_ROOT *ir, VCN ib_vcn)
{
	INDEX_BLOCK *ib;
	INDEX_ENTRY *ie_last;
	char *ies_start, *ies_end;
	int i;
	
	ntfs_log_trace("Entering\n");
	
	ib = ntfs_ib_alloc(ib_vcn, le32_to_cpu(ir->index_block_size), LEAF_NODE);
	if (!ib)
		return NULL;
	
	ies_start = (char *)ntfs_ie_get_first(&ir->index);
	ies_end   = (char *)ntfs_ie_get_end(&ir->index);
	ie_last   = ntfs_ie_get_last((INDEX_ENTRY *)ies_start, ies_end);
	/* 
	 * Copy all entries, including the termination entry
	 * as well, which can never have any data.
	 */
	i = (char *)ie_last - ies_start + le16_to_cpu(ie_last->length);
	memcpy(ntfs_ie_get_first(&ib->index), ies_start, i);
	
	ib->index.ih_flags = ir->index.ih_flags;
	ib->index.index_length = cpu_to_le32(i +
			le32_to_cpu(ib->index.entries_offset));
	return ib;
}

static void ntfs_ir_nill(INDEX_ROOT *ir)
{
	INDEX_ENTRY *ie_last;
	char *ies_start, *ies_end;
	
	ntfs_log_trace("Entering\n");
	/*
	 * TODO: This function could be much simpler.
	 */
	ies_start = (char *)ntfs_ie_get_first(&ir->index);
	ies_end   = (char *)ntfs_ie_get_end(&ir->index);
	ie_last   = ntfs_ie_get_last((INDEX_ENTRY *)ies_start, ies_end);
	/* 
	 * Move the index root termination entry forward
	 */
	if ((char *)ie_last > ies_start) {
		memmove(ies_start, (char *)ie_last, le16_to_cpu(ie_last->length));
		ie_last = (INDEX_ENTRY *)ies_start;
	}
}

static int ntfs_ib_copy_tail(ntfs_index_context *icx, INDEX_BLOCK *src,
			     INDEX_ENTRY *median, VCN new_vcn)
{
	u8 *ies_end;
	INDEX_ENTRY *ie_head;		/* first entry after the median */
	int tail_size, ret;
	INDEX_BLOCK *dst;
	
	ntfs_log_trace("Entering\n");
	
	dst = ntfs_ib_alloc(new_vcn, icx->block_size, 
			    src->index.ih_flags & NODE_MASK);
	if (!dst)
		return STATUS_ERROR;
	
	ie_head = ntfs_ie_get_next(median);
	
	ies_end = (u8 *)ntfs_ie_get_end(&src->index);
	tail_size = ies_end - (u8 *)ie_head;
	memcpy(ntfs_ie_get_first(&dst->index), ie_head, tail_size);
	
	dst->index.index_length = cpu_to_le32(tail_size + 
					      le32_to_cpu(dst->index.entries_offset));
	ret = ntfs_ib_write(icx, dst);

	free(dst);
	return ret;
}

static int ntfs_ib_cut_tail(ntfs_index_context *icx, INDEX_BLOCK *ib,
			    INDEX_ENTRY *ie)
{
	char *ies_start, *ies_end;
	INDEX_ENTRY *ie_last;
	
	ntfs_log_trace("Entering\n");
	
	ies_start = (char *)ntfs_ie_get_first(&ib->index);
	ies_end   = (char *)ntfs_ie_get_end(&ib->index);
	
	ie_last   = ntfs_ie_get_last((INDEX_ENTRY *)ies_start, ies_end);
	if (!le16_andz(ie_last->ie_flags, INDEX_ENTRY_NODE))
		ntfs_ie_set_vcn(ie_last, ntfs_ie_get_vcn(ie));
	
	memcpy(ie, ie_last, le16_to_cpu(ie_last->length));
	
	ib->index.index_length = cpu_to_le32(((char *)ie - ies_start) + 
		le16_to_cpu(ie->length) + le32_to_cpu(ib->index.entries_offset));
	
	if (ntfs_ib_write(icx, ib))
		return STATUS_ERROR;
	
	return STATUS_OK;
}
	
static int ntfs_ia_add(ntfs_index_context *icx)
{
	ntfs_log_trace("Entering\n");

	if (ntfs_ibm_add(icx))
		return -1;
	
	if (!ntfs_attr_exist(icx->ni, AT_INDEX_ALLOCATION, icx->name, icx->name_len)) {
	
		if (ntfs_attr_add(icx->ni, AT_INDEX_ALLOCATION, icx->name,
				  icx->name_len, NULL, 0)) {
			ntfs_log_perror("Failed to add AT_INDEX_ALLOCATION");
			return -1;
		}
	}
	
	icx->ia_na = ntfs_ia_open(icx, icx->ni);
	if (!icx->ia_na)
		return -1;

	return 0;
}

static int ntfs_ir_reparent(ntfs_index_context *icx)
{
	ntfs_attr_search_ctx *ctx = NULL;
	INDEX_ROOT *ir;
	INDEX_ENTRY *ie;
	INDEX_BLOCK *ib = NULL;
	VCN new_ib_vcn;
	int ix_root_size;
	int ret = STATUS_ERROR;

	ntfs_log_trace("Entering\n");
	
	ir = ntfs_ir_lookup2(icx->ni, icx->name, icx->name_len);
	if (!ir)
		goto out;
	
	if ((ir->index.ih_flags & NODE_MASK) == SMALL_INDEX)
		if (ntfs_ia_add(icx))
			goto out;
	
	new_ib_vcn = ntfs_ibm_get_free(icx);
	if (new_ib_vcn == -1)
		goto out;
		
	ir = ntfs_ir_lookup2(icx->ni, icx->name, icx->name_len);
	if (!ir)
		goto clear_bmp;
	
	ib = ntfs_ir_to_ib(ir, new_ib_vcn);
	if (ib == NULL) {
		ntfs_log_perror("Failed to move index root to index block");
		goto clear_bmp;
	}
		
	if (ntfs_ib_write(icx, ib))
		goto clear_bmp;
	
retry :
	ir = ntfs_ir_lookup(icx->ni, icx->name, icx->name_len, &ctx);
	if (!ir)
		goto clear_bmp;
	
	ntfs_ir_nill(ir);
	
	ie = ntfs_ie_get_first(&ir->index);
	ie->ie_flags = le16_or(ie->ie_flags, INDEX_ENTRY_NODE);
	ie->length = const_cpu_to_le16(sizeof(INDEX_ENTRY_HEADER) + sizeof(VCN));
	
	ir->index.ih_flags = LARGE_INDEX;
	ir->index.index_length = cpu_to_le32(le32_to_cpu(ir->index.entries_offset)
					     + le16_to_cpu(ie->length));
	ir->index.allocated_size = ir->index.index_length;
	ix_root_size = sizeof(INDEX_ROOT) - sizeof(INDEX_HEADER)
			+ le32_to_cpu(ir->index.allocated_size);
	if (ntfs_resident_attr_value_resize(ctx->mrec, ctx->attr,
					ix_root_size)) {
			/*
			 * When there is no space to build a non-resident
			 * index, we may have to move the root to an extent
			 */
		if ((errno == ENOSPC)
		    && (ctx->al_entry || !ntfs_inode_add_attrlist(icx->ni))) {
			ntfs_attr_put_search_ctx(ctx);
			ctx = (ntfs_attr_search_ctx*)NULL;
			ir = ntfs_ir_lookup(icx->ni, icx->name, icx->name_len,
							&ctx);
			if (ir
			    && !ntfs_attr_record_move_away(ctx, ix_root_size
				    - le32_to_cpu(ctx->attr->value_length))) {
				ntfs_attr_put_search_ctx(ctx);
				ctx = (ntfs_attr_search_ctx*)NULL;
				goto retry;
			}
		}
		/* FIXME: revert index root */
		goto clear_bmp;
	}
	/*
	 *  FIXME: do it earlier if we have enough space in IR (should always),
	 *  so in error case we wouldn't lose the IB.
	 */
	ntfs_ie_set_vcn(ie, new_ib_vcn);
	
	ret = STATUS_OK;
err_out:
	free(ib);
	ntfs_attr_put_search_ctx(ctx);
out:
	return ret;
clear_bmp:
	ntfs_ibm_clear(icx, new_ib_vcn);
	goto err_out;
}

/**
 * ntfs_ir_truncate - Truncate index root attribute
 * 
 * Returns STATUS_OK, STATUS_RESIDENT_ATTRIBUTE_FILLED_MFT or STATUS_ERROR.
 */
static int ntfs_ir_truncate(ntfs_index_context *icx, int data_size)
{			  
	ntfs_attr *na;
	int ret;

	ntfs_log_trace("Entering\n");
	
	na = ntfs_attr_open(icx->ni, AT_INDEX_ROOT, icx->name, icx->name_len);
	if (!na) {
		ntfs_log_perror("Failed to open INDEX_ROOT");
		return STATUS_ERROR;
	}
	/*
	 *  INDEX_ROOT must be resident and its entries can be moved to 
	 *  INDEX_BLOCK, so ENOSPC isn't a real error.
	 */
	ret = ntfs_attr_truncate(na, data_size + offsetof(INDEX_ROOT, index));
	if (ret == STATUS_OK) {
		
		icx->ir = ntfs_ir_lookup2(icx->ni, icx->name, icx->name_len);
		if (!icx->ir)
			return STATUS_ERROR;
	
		icx->ir->index.allocated_size = cpu_to_le32(data_size);
		
	} else if (ret == STATUS_ERROR)
		ntfs_log_perror("Failed to truncate INDEX_ROOT");
	
	ntfs_attr_close(na);
	return ret;
}
		
/**
 * ntfs_ir_make_space - Make more space for the index root attribute
 * 
 * On success return STATUS_OK or STATUS_KEEP_SEARCHING.
 * On error return STATUS_ERROR.
 */
static int ntfs_ir_make_space(ntfs_index_context *icx, int data_size)
{			  
	int ret;

	ntfs_log_trace("Entering\n");

	ret = ntfs_ir_truncate(icx, data_size);
	if (ret == STATUS_RESIDENT_ATTRIBUTE_FILLED_MFT) {
	
		ret = ntfs_ir_reparent(icx);
		if (ret == STATUS_OK)
			ret = STATUS_KEEP_SEARCHING;
		else
			ntfs_log_perror("Failed to nodify INDEX_ROOT");
	}

	return ret;
}

/*
 * NOTE: 'ie' must be a copy of a real index entry.
 */
static int ntfs_ie_add_vcn(INDEX_ENTRY **ie)
{
	INDEX_ENTRY *p, *old = *ie;
	 
	old->length = cpu_to_le16(le16_to_cpu(old->length) + sizeof(VCN));
	p = realloc(old, le16_to_cpu(old->length));
	if (!p)
		return STATUS_ERROR;
	
	p->ie_flags = le16_or(p->ie_flags, INDEX_ENTRY_NODE);
	*ie = p;

	return STATUS_OK;
}

static int ntfs_ih_insert(INDEX_HEADER *ih, INDEX_ENTRY *orig_ie, VCN new_vcn, 
			  int pos)
{
	INDEX_ENTRY *ie_node, *ie;
	int ret = STATUS_ERROR;
	VCN old_vcn;
	
	ntfs_log_trace("Entering\n");
	
	ie = ntfs_ie_dup(orig_ie);
	if (!ie)
		return STATUS_ERROR;
	
	if (le16_andz(ie->ie_flags, INDEX_ENTRY_NODE))
		if (ntfs_ie_add_vcn(&ie))
			goto out;

	ie_node = ntfs_ie_get_by_pos(ih, pos);
	old_vcn = ntfs_ie_get_vcn(ie_node);
	ntfs_ie_set_vcn(ie_node, new_vcn);
	
	ntfs_ie_insert(ih, ie, ie_node);
	ntfs_ie_set_vcn(ie_node, old_vcn);
	ret = STATUS_OK;
out:	
	free(ie);
	
	return ret;
}

static VCN ntfs_icx_parent_vcn(ntfs_index_context *icx)
{
	return icx->parent_vcn[icx->pindex];
}

static VCN ntfs_icx_parent_pos(ntfs_index_context *icx)
{
	return icx->parent_pos[icx->pindex];
}


static int ntfs_ir_insert_median(ntfs_index_context *icx, INDEX_ENTRY *median,
				 VCN new_vcn)
{
	u32 new_size;
	int ret;
	
	ntfs_log_trace("Entering\n");
	
	icx->ir = ntfs_ir_lookup2(icx->ni, icx->name, icx->name_len);
	if (!icx->ir)
		return STATUS_ERROR;

	new_size = le32_to_cpu(icx->ir->index.index_length) + 
			le16_to_cpu(median->length);
	if (le16_andz(median->ie_flags, INDEX_ENTRY_NODE))
		new_size += sizeof(VCN);

	ret = ntfs_ir_make_space(icx, new_size);
	if (ret != STATUS_OK)
		return ret;
	
	icx->ir = ntfs_ir_lookup2(icx->ni, icx->name, icx->name_len);
	if (!icx->ir)
		return STATUS_ERROR;

	return ntfs_ih_insert(&icx->ir->index, median, new_vcn, 
			      ntfs_icx_parent_pos(icx));
}

static int ntfs_ib_split(ntfs_index_context *icx, INDEX_BLOCK *ib);

/**
 * On success return STATUS_OK or STATUS_KEEP_SEARCHING.
 * On error return STATUS_ERROR.
 */
static int ntfs_ib_insert(ntfs_index_context *icx, INDEX_ENTRY *ie, VCN new_vcn)
{			  
	INDEX_BLOCK *ib;
	u32 idx_size, allocated_size;
	int err = STATUS_ERROR;
	VCN old_vcn;

	ntfs_log_trace("Entering\n");
	
	ib = ntfs_malloc(icx->block_size);
	if (!ib)
		return -1;
	
	old_vcn = ntfs_icx_parent_vcn(icx);
	
	if (ntfs_ib_read(icx, old_vcn, ib))
		goto err_out;

	idx_size       = le32_to_cpu(ib->index.index_length);
	allocated_size = le32_to_cpu(ib->index.allocated_size);
	/* FIXME: sizeof(VCN) should be included only if ie has no VCN */
	if (idx_size + le16_to_cpu(ie->length) + sizeof(VCN) > allocated_size) {
		err = ntfs_ib_split(icx, ib);
		if (err == STATUS_OK)
			err = STATUS_KEEP_SEARCHING;
		goto err_out;
	}
	
	if (ntfs_ih_insert(&ib->index, ie, new_vcn, ntfs_icx_parent_pos(icx)))
		goto err_out;
	
	if (ntfs_ib_write(icx, ib))
		goto err_out;
	
	err = STATUS_OK;
err_out:	
	free(ib);
	return err;
}

/**
 * ntfs_ib_split - Split an index block
 * 
 * On success return STATUS_OK or STATUS_KEEP_SEARCHING.
 * On error return is STATUS_ERROR.
 */
static int ntfs_ib_split(ntfs_index_context *icx, INDEX_BLOCK *ib)
{			  
	INDEX_ENTRY *median;
	VCN new_vcn;
	int ret;

	ntfs_log_trace("Entering\n");
	
	if (ntfs_icx_parent_dec(icx))
		return STATUS_ERROR;
	
	median  = ntfs_ie_get_median(&ib->index);
	new_vcn = ntfs_ibm_get_free(icx);
	if (new_vcn == -1)
		return STATUS_ERROR;
	
	if (ntfs_ib_copy_tail(icx, ib, median, new_vcn)) {
		ntfs_ibm_clear(icx, new_vcn);
		return STATUS_ERROR;
	}
	
	if (ntfs_icx_parent_vcn(icx) == VCN_INDEX_ROOT_PARENT)
		ret = ntfs_ir_insert_median(icx, median, new_vcn);
	else
		ret = ntfs_ib_insert(icx, median, new_vcn);
	
	if (ret != STATUS_OK) {
		ntfs_ibm_clear(icx, new_vcn);
		return ret;
	}
	
	ret = ntfs_ib_cut_tail(icx, ib, median);
	
	return ret;
}

/* JPA static */
int ntfs_ie_add(ntfs_index_context *icx, INDEX_ENTRY *ie)
{
	INDEX_HEADER *ih;
	int allocated_size, new_size;
	int ret = STATUS_ERROR;
	
#ifdef DEBUG
/* removed by JPA to make function usable for security indexes
	char *fn;
	fn = ntfs_ie_filename_get(ie);
	ntfs_log_trace("file: '%s'\n", fn);
	ntfs_attr_name_free(&fn);
*/
#endif
	
	while (1) {
				
		if (!ntfs_index_lookup(&ie->key, le16_to_cpu(ie->key_length), icx)) {
			errno = EEXIST;
			ntfs_log_perror("Index already have such entry");
			goto err_out;
		}
		if (errno != ENOENT) {
			ntfs_log_perror("Failed to find place for new entry");
			goto err_out;
		}
		
		if (icx->is_in_root)
			ih = &icx->ir->index;
		else
			ih = &icx->ib->index;
		
		allocated_size = le32_to_cpu(ih->allocated_size);
		new_size = le32_to_cpu(ih->index_length) + le16_to_cpu(ie->length);
	
		if (new_size <= allocated_size)
			break;
		
		ntfs_log_trace("index block sizes: allocated: %d  needed: %d\n",
			       allocated_size, new_size);
		
		if (icx->is_in_root) {
			if (ntfs_ir_make_space(icx, new_size) == STATUS_ERROR)
				goto err_out;
		} else {
			if (ntfs_ib_split(icx, icx->ib) == STATUS_ERROR)
				goto err_out;
		}
		
		ntfs_inode_mark_dirty(icx->actx->ntfs_ino);
		ntfs_index_ctx_reinit(icx);
	}
	
	ntfs_ie_insert(ih, ie, icx->entry);
	ntfs_index_entry_mark_dirty(icx);
	
	ret = STATUS_OK;
err_out:
	ntfs_log_trace("%s\n", ret ? "Failed" : "Done");
	return ret;
}

/**
 * ntfs_index_add_filename - add filename to directory index
 * @ni:		ntfs inode describing directory to which index add filename
 * @fn:		FILE_NAME attribute to add
 * @mref:	reference of the inode which @fn describes
 *
 * Return 0 on success or -1 on error with errno set to the error code.
 */
int ntfs_index_add_filename(ntfs_inode *ni, FILE_NAME_ATTR *fn, MFT_REF mref)
{
	INDEX_ENTRY *ie;
	ntfs_index_context *icx;
	int fn_size, ie_size, err, ret = -1;

	ntfs_log_trace("Entering\n");
	
	if (!ni || !fn) {
		ntfs_log_error("Invalid arguments.\n");
		errno = EINVAL;
		return -1;
	}
	
	fn_size = (fn->file_name_length * sizeof(ntfschar)) +
			sizeof(FILE_NAME_ATTR);
	ie_size = (sizeof(INDEX_ENTRY_HEADER) + fn_size + 7) & ~7;
	
	ie = ntfs_calloc(ie_size);
	if (!ie)
		return -1;

	ie->indexed_file = cpu_to_le64(mref);
	ie->length 	 = cpu_to_le16(ie_size);
	ie->key_length 	 = cpu_to_le16(fn_size);
	memcpy(&ie->key, fn, fn_size);
	
	icx = ntfs_index_ctx_get(ni, NTFS_INDEX_I30, 4);
	if (!icx)
		goto out;
	
	ret = ntfs_ie_add(icx, ie);
	err = errno;
	ntfs_index_ctx_put(icx);
	errno = err;
out:
	free(ie);
	return ret;
}

static int ntfs_ih_takeout(ntfs_index_context *icx, INDEX_HEADER *ih,
			   INDEX_ENTRY *ie, INDEX_BLOCK *ib)
{
	INDEX_ENTRY *ie_roam;
	int ret = STATUS_ERROR;
	
	ntfs_log_trace("Entering\n");
	
	ie_roam = ntfs_ie_dup_novcn(ie);
	if (!ie_roam)
		return STATUS_ERROR;

	ntfs_ie_delete(ih, ie);

	if (ntfs_icx_parent_vcn(icx) == VCN_INDEX_ROOT_PARENT)
		ntfs_inode_mark_dirty(icx->actx->ntfs_ino);
	else
		if (ntfs_ib_write(icx, ib))
			goto out;
	
	ntfs_index_ctx_reinit(icx);

	ret = ntfs_ie_add(icx, ie_roam);
out:
	free(ie_roam);
	return ret;
}

/**
 *  Used if an empty index block to be deleted has END entry as the parent
 *  in the INDEX_ROOT which is the only one there.
 */
static void ntfs_ir_leafify(ntfs_index_context *icx, INDEX_HEADER *ih)
{
	INDEX_ENTRY *ie;
	
	ntfs_log_trace("Entering\n");
	
	ie = ntfs_ie_get_first(ih);
	ie->ie_flags = le16_and(ie->ie_flags, le16_not(INDEX_ENTRY_NODE));
	ie->length = cpu_to_le16(le16_to_cpu(ie->length) - sizeof(VCN));
	
	ih->index_length = cpu_to_le32(le32_to_cpu(ih->index_length) - sizeof(VCN));
	ih->ih_flags &= ~LARGE_INDEX;
	
	/* Not fatal error */
	ntfs_ir_truncate(icx, le32_to_cpu(ih->index_length));
}

/**
 *  Used if an empty index block to be deleted has END entry as the parent 
 *  in the INDEX_ROOT which is not the only one there.
 */
static int ntfs_ih_reparent_end(ntfs_index_context *icx, INDEX_HEADER *ih,
				INDEX_BLOCK *ib)
{
	INDEX_ENTRY *ie, *ie_prev;
	
	ntfs_log_trace("Entering\n");
	
	ie = ntfs_ie_get_by_pos(ih, ntfs_icx_parent_pos(icx));
	ie_prev = ntfs_ie_prev(ih, ie);
	
	ntfs_ie_set_vcn(ie, ntfs_ie_get_vcn(ie_prev));
	
	return ntfs_ih_takeout(icx, ih, ie_prev, ib);
}

static int ntfs_index_rm_leaf(ntfs_index_context *icx)
{
	INDEX_BLOCK *ib = NULL;
	INDEX_HEADER *parent_ih;
	INDEX_ENTRY *ie;
	int ret = STATUS_ERROR;
	
	ntfs_log_trace("pindex: %d\n", icx->pindex);
	
	if (ntfs_icx_parent_dec(icx))
		return STATUS_ERROR;

	if (ntfs_ibm_clear(icx, icx->parent_vcn[icx->pindex + 1]))
		return STATUS_ERROR;
	
	if (ntfs_icx_parent_vcn(icx) == VCN_INDEX_ROOT_PARENT)
		parent_ih = &icx->ir->index;
	else {
		ib = ntfs_malloc(icx->block_size);
		if (!ib)
			return STATUS_ERROR;
		
		if (ntfs_ib_read(icx, ntfs_icx_parent_vcn(icx), ib))
			goto out;
	
		parent_ih = &ib->index;
	}
	
	ie = ntfs_ie_get_by_pos(parent_ih, ntfs_icx_parent_pos(icx));
	if (!ntfs_ie_end(ie)) {
		ret = ntfs_ih_takeout(icx, parent_ih, ie, ib);
		goto out;
	}
		
	if (ntfs_ih_zero_entry(parent_ih)) {
		
		if (ntfs_icx_parent_vcn(icx) == VCN_INDEX_ROOT_PARENT) {
			ntfs_ir_leafify(icx, parent_ih);
			goto ok;
		}
		
		ret = ntfs_index_rm_leaf(icx);
		goto out;
	}
		
	if (ntfs_ih_reparent_end(icx, parent_ih, ib))
		goto out;
ok:	
	ret = STATUS_OK;
out:
	free(ib);
	return ret;
}

static int ntfs_index_rm_node(ntfs_index_context *icx)
{
	int entry_pos, pindex;
	VCN vcn;
	INDEX_BLOCK *ib = NULL;
	INDEX_ENTRY *ie_succ, *ie, *entry = icx->entry;
	INDEX_HEADER *ih;
	u32 new_size;
	int delta, ret = STATUS_ERROR;

	ntfs_log_trace("Entering\n");
	
	if (!icx->ia_na) {
		icx->ia_na = ntfs_ia_open(icx, icx->ni);
		if (!icx->ia_na)
			return STATUS_ERROR;
	}

	ib = ntfs_malloc(icx->block_size);
	if (!ib)
		return STATUS_ERROR;
	
	ie_succ = ntfs_ie_get_next(icx->entry);
	entry_pos = icx->parent_pos[icx->pindex]++;
	pindex = icx->pindex;
descend:
	vcn = ntfs_ie_get_vcn(ie_succ);
	if (ntfs_ib_read(icx, vcn, ib))
		goto out;
	
	ie_succ = ntfs_ie_get_first(&ib->index);

	if (ntfs_icx_parent_inc(icx))
		goto out;
	
	icx->parent_vcn[icx->pindex] = vcn;
	icx->parent_pos[icx->pindex] = 0;

	if ((ib->index.ih_flags & NODE_MASK) == INDEX_NODE)
		goto descend;

	if (ntfs_ih_zero_entry(&ib->index)) {
		errno = EIO;
		ntfs_log_perror("Empty index block");
		goto out;
	}

	ie = ntfs_ie_dup(ie_succ);
	if (!ie)
		goto out;
	
	if (ntfs_ie_add_vcn(&ie))
		goto out2;

	ntfs_ie_set_vcn(ie, ntfs_ie_get_vcn(icx->entry));

	if (icx->is_in_root)
		ih = &icx->ir->index;
	else
		ih = &icx->ib->index;

	delta = le16_to_cpu(ie->length) - le16_to_cpu(icx->entry->length);
	new_size = le32_to_cpu(ih->index_length) + delta;
	if (delta > 0) {
		if (icx->is_in_root) {
			ret = ntfs_ir_make_space(icx, new_size);
			if (ret != STATUS_OK)
				goto out2;
			
			ih = &icx->ir->index;
			entry = ntfs_ie_get_by_pos(ih, entry_pos);
			
		} else if (new_size > le32_to_cpu(ih->allocated_size)) {
			icx->pindex = pindex;
			ret = ntfs_ib_split(icx, icx->ib);
			if (ret == STATUS_OK)
				ret = STATUS_KEEP_SEARCHING;
			goto out2;
		}
	}

	ntfs_ie_delete(ih, entry);
	ntfs_ie_insert(ih, ie, entry);
	
	if (icx->is_in_root) {
		if (ntfs_ir_truncate(icx, new_size))
			goto out2;
	} else
		if (ntfs_icx_ib_write(icx))
			goto out2;
	
	ntfs_ie_delete(&ib->index, ie_succ);
	
	if (ntfs_ih_zero_entry(&ib->index)) {
		if (ntfs_index_rm_leaf(icx))
			goto out2;
	} else 
		if (ntfs_ib_write(icx, ib))
			goto out2;

	ret = STATUS_OK;
out2:
	free(ie);
out:
	free(ib);
	return ret;
}

/**
 * ntfs_index_rm - remove entry from the index
 * @icx:	index context describing entry to delete
 *
 * Delete entry described by @icx from the index. Index context is always 
 * reinitialized after use of this function, so it can be used for index 
 * lookup once again.
 *
 * Return 0 on success or -1 on error with errno set to the error code.
 */
/*static JPA*/
int ntfs_index_rm(ntfs_index_context *icx)
{
	INDEX_HEADER *ih;
	int err, ret = STATUS_OK;

	ntfs_log_trace("Entering\n");
	
	if (!icx || (!icx->ib && !icx->ir) || ntfs_ie_end(icx->entry)) {
		ntfs_log_error("Invalid arguments.\n");
		errno = EINVAL;
		goto err_out;
	}
	if (icx->is_in_root)
		ih = &icx->ir->index;
	else
		ih = &icx->ib->index;
	
	if (!le16_andz(icx->entry->ie_flags, INDEX_ENTRY_NODE)) {
		
		ret = ntfs_index_rm_node(icx);

	} else if (icx->is_in_root || !ntfs_ih_one_entry(ih)) {
		
		ntfs_ie_delete(ih, icx->entry);
		
		if (icx->is_in_root) {
			err = ntfs_ir_truncate(icx, le32_to_cpu(ih->index_length));
			if (err != STATUS_OK)
				goto err_out;
		} else
			if (ntfs_icx_ib_write(icx))
				goto err_out;
	} else {
		if (ntfs_index_rm_leaf(icx))
			goto err_out;
	}
out:
	return ret;
err_out:
	ret = STATUS_ERROR;
	goto out;
}

int ntfs_index_remove(ntfs_inode *dir_ni,
		ntfs_inode *ni __attribute__((unused)),
		const void *key, const int keylen)
{
	int ret = STATUS_ERROR;
	ntfs_index_context *icx;

	icx = ntfs_index_ctx_get(dir_ni, NTFS_INDEX_I30, 4);
	if (!icx)
		return -1;

	while (1) {
				
		if (ntfs_index_lookup(key, keylen, icx))
			goto err_out;

<<<<<<< HEAD
		if (!le32_andz(((FILE_NAME_ATTR *)icx->data)->file_attributes,
				FILE_ATTR_REPARSE_POINT)
		   && !ntfs_possible_symlink(ni)) {
			errno = EOPNOTSUPP;
			goto err_out;
		}

=======
>>>>>>> a2efc3ec
		ret = ntfs_index_rm(icx);
		if (ret == STATUS_ERROR)
			goto err_out;
		else if (ret == STATUS_OK)
			break;
		
		ntfs_inode_mark_dirty(icx->actx->ntfs_ino);
		ntfs_index_ctx_reinit(icx);
	}

	ntfs_inode_mark_dirty(icx->actx->ntfs_ino);
out:	
	ntfs_index_ctx_put(icx);
	return ret;
err_out:
	ret = STATUS_ERROR;
	ntfs_log_perror("Delete failed");
	goto out;
}

/**
 * ntfs_index_root_get - read the index root of an attribute
 * @ni:		open ntfs inode in which the ntfs attribute resides
 * @attr:	attribute for which we want its index root 
 *
 * This function will read the related index root an ntfs attribute.
 *
 * On success a buffer is allocated with the content of the index root
 * and which needs to be freed when it's not needed anymore.
 *
 * On error NULL is returned with errno set to the error code.
 */
INDEX_ROOT *ntfs_index_root_get(ntfs_inode *ni, ATTR_RECORD *attr)
{
	ntfs_attr_search_ctx *ctx;
	ntfschar *name;
	INDEX_ROOT *root = NULL;

	name = (ntfschar *)((u8 *)attr + le16_to_cpu(attr->name_offset));

	if (!ntfs_ir_lookup(ni, name, attr->name_length, &ctx))
		return NULL;
	
	root = ntfs_malloc(sizeof(INDEX_ROOT));
	if (!root)
		goto out;
	
	*root = *((INDEX_ROOT *)((u8 *)ctx->attr +
				le16_to_cpu(ctx->attr->value_offset)));
out:	
	ntfs_attr_put_search_ctx(ctx);
	return root;
}


/*
 *		Walk down the index tree (leaf bound)
 *	until there are no subnode in the first index entry
 *	returns the entry at the bottom left in subnode
 */

static INDEX_ENTRY *ntfs_index_walk_down(INDEX_ENTRY *ie,
			ntfs_index_context *ictx)
{
	INDEX_ENTRY *entry;
	s64 vcn;

	entry = ie;
	do {
		vcn = ntfs_ie_get_vcn(entry);
		if (ictx->is_in_root) {

			/* down from level zero */

			ictx->ir = (INDEX_ROOT*)NULL;
			ictx->ib = (INDEX_BLOCK*)ntfs_malloc(ictx->block_size);
			ictx->pindex = 1;
			ictx->is_in_root = FALSE;
		} else {

			/* down from non-zero level */
			
			ictx->pindex++;
		}
		ictx->parent_pos[ictx->pindex] = 0;
		ictx->parent_vcn[ictx->pindex] = vcn;
		if (!ntfs_ib_read(ictx,vcn,ictx->ib)) {
			ictx->entry = ntfs_ie_get_first(&ictx->ib->index);
			entry = ictx->entry;
		} else
			entry = (INDEX_ENTRY*)NULL;
	} while (entry && !le16_andz(entry->ie_flags, INDEX_ENTRY_NODE));
	return (entry);
}

/*
 *		Walk up the index tree (root bound)
 *	until there is a valid data entry in parent
 *	returns the parent entry or NULL if no more parent
 */

static INDEX_ENTRY *ntfs_index_walk_up(INDEX_ENTRY *ie,
			ntfs_index_context *ictx)
{
	INDEX_ENTRY *entry;
	s64 vcn;

	entry = ie;
	if (ictx->pindex > 0) {
		do {
			ictx->pindex--;
			if (!ictx->pindex) {

					/* we have reached the root */

				free(ictx->ib);
				ictx->ib = (INDEX_BLOCK*)NULL;
				ictx->is_in_root = TRUE;
				/* a new search context is to be allocated */
				if (ictx->actx)
					free(ictx->actx);
				ictx->ir = ntfs_ir_lookup(ictx->ni,
					ictx->name, ictx->name_len,
					&ictx->actx);
				if (ictx->ir)
					entry = ntfs_ie_get_by_pos(
						&ictx->ir->index,
						ictx->parent_pos[ictx->pindex]);
				else
					entry = (INDEX_ENTRY*)NULL;
			} else {
					/* up into non-root node */
				vcn = ictx->parent_vcn[ictx->pindex];
				if (!ntfs_ib_read(ictx,vcn,ictx->ib)) {
					entry = ntfs_ie_get_by_pos(
						&ictx->ib->index,
						ictx->parent_pos[ictx->pindex]);
				} else
					entry = (INDEX_ENTRY*)NULL;
			}
		ictx->entry = entry;
		} while (entry && (ictx->pindex > 0)
			 && !le16_andz(entry->ie_flags, INDEX_ENTRY_END));
	} else
		entry = (INDEX_ENTRY*)NULL;
	return (entry);
}

/*
 *		Get next entry in an index according to collating sequence.
 *	Must be initialized through a ntfs_index_lookup()
 *
 *	Returns next entry or NULL if none
 *
 *	Sample layout :
 *
 *                 +---+---+---+---+---+---+---+---+    n ptrs to subnodes
 *                 |   |   | 10| 25| 33|   |   |   |    n-1 keys in between
 *                 +---+---+---+---+---+---+---+---+    no key in last entry
 *                              | A | A
 *                              | | | +-------------------------------+
 *   +--------------------------+ | +-----+                           |
 *   |                            +--+    |                           |
 *   V                               |    V                           |
 * +---+---+---+---+---+---+---+---+ |  +---+---+---+---+---+---+---+---+
 * | 11| 12| 13| 14| 15| 16| 17|   | |  | 26| 27| 28| 29| 30| 31| 32|   |
 * +---+---+---+---+---+---+---+---+ |  +---+---+---+---+---+---+---+---+
 *                               |   |
 *       +-----------------------+   |
 *       |                           |
 *     +---+---+---+---+---+---+---+---+
 *     | 18| 19| 20| 21| 22| 23| 24|   |
 *     +---+---+---+---+---+---+---+---+
 */

INDEX_ENTRY *ntfs_index_next(INDEX_ENTRY *ie, ntfs_index_context *ictx)
{
	INDEX_ENTRY *next;
	le16 flags;

			/*
                         * lookup() may have returned an invalid node
			 * when searching for a partial key
			 * if this happens, walk up
			 */

	if (!le16_andz(ie->ie_flags, INDEX_ENTRY_END))
		next = ntfs_index_walk_up(ie, ictx);
	else {
			/*
			 * get next entry in same node
                         * there is always one after any entry with data
			 */

		next = (INDEX_ENTRY*)((char*)ie + le16_to_cpu(ie->length));
		++ictx->parent_pos[ictx->pindex];
		flags = next->ie_flags;

			/* walk down if it has a subnode */

		if (!le16_andz(flags, INDEX_ENTRY_NODE)) {
			next = ntfs_index_walk_down(next,ictx);
		} else {

				/* walk up it has no subnode, nor data */

			if (!le16_andz(flags, INDEX_ENTRY_END)) {
				next = ntfs_index_walk_up(next, ictx);
			}
		}
	}
		/* return NULL if stuck at end of a block */

	if (next && !le16_andz(next->ie_flags, INDEX_ENTRY_END))
		next = (INDEX_ENTRY*)NULL;
	return (next);
}

<|MERGE_RESOLUTION|>--- conflicted
+++ resolved
@@ -1857,16 +1857,6 @@
 		if (ntfs_index_lookup(key, keylen, icx))
 			goto err_out;
 
-<<<<<<< HEAD
-		if (!le32_andz(((FILE_NAME_ATTR *)icx->data)->file_attributes,
-				FILE_ATTR_REPARSE_POINT)
-		   && !ntfs_possible_symlink(ni)) {
-			errno = EOPNOTSUPP;
-			goto err_out;
-		}
-
-=======
->>>>>>> a2efc3ec
 		ret = ntfs_index_rm(icx);
 		if (ret == STATUS_ERROR)
 			goto err_out;
