--- conflicted
+++ resolved
@@ -1604,11 +1604,7 @@
 		ir->index.allocated_size = cpu_to_le32(index_len);
 		ie = (INDEX_ENTRY*)((u8*)ir + sizeof(INDEX_ROOT));
 		ie->length = const_cpu_to_le16(sizeof(INDEX_ENTRY_HEADER));
-<<<<<<< HEAD
-		ie->key_length = 0;
-=======
 		ie->key_length = const_cpu_to_le16(0);
->>>>>>> e37258bf
 		ie->ie_flags = INDEX_ENTRY_END;
 		/* Add INDEX_ROOT attribute to inode. */
 		if (ntfs_attr_add(ni, AT_INDEX_ROOT, NTFS_INDEX_I30, 4,
@@ -1694,13 +1690,8 @@
 	fn->last_data_change_time = ni->last_data_change_time;
 	fn->last_mft_change_time = ni->last_mft_change_time;
 	fn->last_access_time = ni->last_access_time;
-<<<<<<< HEAD
 	if (!le16_andz(ni->mrec->flags, MFT_RECORD_IS_DIRECTORY))
-		fn->data_size = fn->allocated_size = const_cpu_to_le64(0);
-=======
-	if (ni->mrec->flags & MFT_RECORD_IS_DIRECTORY)
 		fn->data_size = fn->allocated_size = const_cpu_to_sle64(0);
->>>>>>> e37258bf
 	else {
 		fn->data_size = cpu_to_sle64(ni->data_size);
 		fn->allocated_size = cpu_to_sle64(ni->allocated_size);
@@ -1979,11 +1970,7 @@
 	 * (Windows also does so), however delete the name if it were
 	 * in an extent, to avoid leaving an attribute list.
 	 */
-<<<<<<< HEAD
 	if (le16_eq(ni->mrec->link_count, const_cpu_to_le16(1)) && !actx->base_ntfs_ino) {
-=======
-	if ((ni->mrec->link_count == const_cpu_to_le16(1)) && !actx->base_ntfs_ino) {
->>>>>>> e37258bf
 			/* make sure to not loop to another search */
 		looking_for_dos_name = FALSE;
 	} else {
@@ -2197,15 +2184,9 @@
 	fn->file_name_length = name_len;
 	fn->file_name_type = nametype;
 	fn->file_attributes = ni->flags;
-<<<<<<< HEAD
 	if (!le16_andz(ni->mrec->flags, MFT_RECORD_IS_DIRECTORY)) {
 		fn->file_attributes = le32_or(fn->file_attributes, FILE_ATTR_I30_INDEX_PRESENT);
-		fn->data_size = fn->allocated_size = const_cpu_to_le64(0);
-=======
-	if (ni->mrec->flags & MFT_RECORD_IS_DIRECTORY) {
-		fn->file_attributes |= FILE_ATTR_I30_INDEX_PRESENT;
 		fn->data_size = fn->allocated_size = const_cpu_to_sle64(0);
->>>>>>> e37258bf
 	} else {
 		fn->allocated_size = cpu_to_sle64(ni->allocated_size);
 		fn->data_size = cpu_to_sle64(ni->data_size);
