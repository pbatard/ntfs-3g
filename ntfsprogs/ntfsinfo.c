/**
 * ntfsinfo - Part of the Linux-NTFS project.
 *
 * Copyright (c) 2002-2004 Matthew J. Fanto
 * Copyright (c) 2002-2006 Anton Altaparmakov
 * Copyright (c) 2002-2005 Richard Russon
 * Copyright (c) 2003-2006 Szabolcs Szakacsits
 * Copyright (c) 2004-2005 Yuval Fledel
 * Copyright (c) 2004-2007 Yura Pakhuchiy
 * Copyright (c)      2005 Cristian Klein
 * Copyright (c) 2011-2020 Jean-Pierre Andre
 *
 * This utility will dump a file's attributes.
 *
 * This program is free software; you can redistribute it and/or modify
 * it under the terms of the GNU General Public License as published by
 * the Free Software Foundation; either version 2 of the License, or
 * (at your option) any later version.
 *
 * This program is distributed in the hope that it will be useful,
 * but WITHOUT ANY WARRANTY; without even the implied warranty of
 * MERCHANTABILITY or FITNESS FOR A PARTICULAR PURPOSE.  See the
 * GNU General Public License for more details.
 *
 * You should have received a copy of the GNU General Public License
 * along with this program (in the main directory of the Linux-NTFS
 * distribution in the file COPYING); if not, write to the Free Software
 * Foundation,Inc., 59 Temple Place, Suite 330, Boston, MA  02111-1307  USA
 */
/*
 * TODO LIST:
 *	- Better error checking. (focus on ntfs_dump_volume)
 *	- Comment things better.
 *	- More things at verbose mode.
 *	- Dump ACLs when security_id exists (NTFS 3+ only).
 *	- Clean ups.
 *	- Internationalization.
 *	- Add more Indexed Attr Types.
 *	- Make formatting look more like www.flatcap.org/ntfs/info
 *
 *	Still not dumping certain attributes. Need to find the best
 *	way to output some of these attributes.
 *
 *	Still need to do:
 *	    $REPARSE_POINT/$SYMBOLIC_LINK
 *	    $LOGGED_UTILITY_STREAM
 */

#include "config.h"

#ifdef HAVE_STDIO_H
#include <stdio.h>
#endif
#ifdef HAVE_STDLIB_H
#include <stdlib.h>
#endif
#ifdef HAVE_STRING_H
#include <string.h>
#endif
#ifdef HAVE_TIME_H
#include <time.h>
#endif
#ifdef HAVE_GETOPT_H
#include <getopt.h>
#endif
#ifdef HAVE_ERRNO_H
#include <errno.h>
#endif

#include "types.h"
#include "mft.h"
#include "attrib.h"
#include "layout.h"
#include "inode.h"
#include "index.h"
#include "utils.h"
#include "security.h"
#include "mst.h"
#include "dir.h"
#include "ntfstime.h"
/* #include "version.h" */
#include "support.h"
#include "misc.h"

static const char *EXEC_NAME = "ntfsinfo";

static struct options {
	const char *device;	/* Device/File to work with */
	const char *filename;	/* Resolve this filename to mft number */
	s64	 inode;		/* Info for this inode */
	int	 quiet;		/* Less output */
	int	 verbose;	/* Extra output */
	int	 force;		/* Override common sense */
	int	 notime;	/* Don't report timestamps at all */
	int	 mft;		/* Dump information about the volume as well */
} opts;

struct RUNCOUNT {
	unsigned long runs;
	unsigned long fragments;
} ;

/**
 * version - Print version information about the program
 *
 * Print a copyright statement and a brief description of the program.
 *
 * Return:  none
 */
static void version(void)
{
	printf("\n%s v%s (libntfs-3g) - Display information about an NTFS "
			"Volume.\n\n", EXEC_NAME, VERSION);
	printf("Copyright (c)\n");
	printf("    2002-2004 Matthew J. Fanto\n");
	printf("    2002-2006 Anton Altaparmakov\n");
	printf("    2002-2005 Richard Russon\n");
	printf("    2003-2006 Szabolcs Szakacsits\n");
	printf("    2003      Leonard Norrgård\n");
	printf("    2004-2005 Yuval Fledel\n");
	printf("    2004-2007 Yura Pakhuchiy\n");
	printf("    2011-2018 Jean-Pierre Andre\n");
	printf("\n%s\n%s%s\n", ntfs_gpl, ntfs_bugs, ntfs_home);
}

/**
 * usage - Print a list of the parameters to the program
 *
 * Print a list of the parameters and options for the program.
 *
 * Return:  none
 */
static void usage(void)
{
	printf("\nUsage: %s [options] device\n"
		"    -i, --inode NUM  Display information about this inode\n"
		"    -F, --file FILE  Display information about this file (absolute path)\n"
		"    -m, --mft        Dump information about the volume\n"
		"    -t, --notime     Don't report timestamps\n"
		"\n"
		"    -f, --force      Use less caution\n"
		"    -q, --quiet      Less output\n"
		"    -v, --verbose    More output\n"
		"    -V, --version    Display version information\n"
		"    -h, --help       Display this help\n"
	        "\n",
		EXEC_NAME);
	printf("%s%s\n", ntfs_bugs, ntfs_home);
}

/**
 * parse_options - Read and validate the programs command line
 *
 * Read the command line, verify the syntax and parse the options.
 * This function is very long, but quite simple.
 *
 * Return:  1 Success
 *	    0 Error, one or more problems
 */
static int parse_options(int argc, char *argv[])
{
	static const char *sopt = "-:dfhi:F:mqtTvV";
	static const struct option lopt[] = {
		{ "force",	 no_argument,		NULL, 'f' },
		{ "help",	 no_argument,		NULL, 'h' },
		{ "inode",	 required_argument,	NULL, 'i' },
		{ "file",	 required_argument,	NULL, 'F' },
		{ "quiet",	 no_argument,		NULL, 'q' },
		{ "verbose",	 no_argument,		NULL, 'v' },
		{ "version",	 no_argument,		NULL, 'V' },
		{ "notime",	 no_argument,		NULL, 'T' },
		{ "mft",	 no_argument,		NULL, 'm' },
		{ NULL,		 0,			NULL,  0  }
	};

	int c = -1;
	int err  = 0;
	int ver  = 0;
	int help = 0;
	int levels = 0;

	opterr = 0; /* We'll handle the errors, thank you. */

	opts.inode = -1;
	opts.filename = NULL;

	while ((c = getopt_long(argc, argv, sopt, lopt, NULL)) != -1) {
		switch (c) {
		case 1:
			if (!opts.device)
				opts.device = optarg;
			else
				err++;
			break;
		case 'i':
			if ((opts.inode != -1) ||
			    (!utils_parse_size(optarg, &opts.inode, FALSE))) {
				err++;
			}
			break;
		case 'F':
			if (opts.filename == NULL) {
				/* The inode can not be resolved here,
				   store the filename */
				opts.filename = argv[optind-1];
			} else {
				/* "-F" can't appear more than once */
				err++;
			}
			break;
		case 'f':
			opts.force++;
			break;
		case 'h':
			help++;
			break;
		case 'q':
			opts.quiet++;
			ntfs_log_clear_levels(NTFS_LOG_LEVEL_QUIET);
			break;
		case 't':
			opts.notime++;
			break;
		case 'T':
			/* 'T' is deprecated, notify */
			ntfs_log_error("Option 'T' is deprecated, it was "
				"replaced by 't'.\n");
			err++;
			break;
		case 'v':
			opts.verbose++;
			ntfs_log_set_levels(NTFS_LOG_LEVEL_VERBOSE);
			break;
		case 'V':
			ver++;
			break;
		case 'm':
			opts.mft++;
			break;
		case '?':
			if (optopt=='?') {
				help++;
				continue;
			}
			if (ntfs_log_parse_option(argv[optind-1]))
				continue;
			ntfs_log_error("Unknown option '%s'.\n",
					argv[optind-1]);
			err++;
			break;
		case ':':
			ntfs_log_error("Option '%s' requires an "
					"argument.\n", argv[optind-1]);
			err++;
			break;
		default:
			ntfs_log_error("Unhandled option case: %d.\n", c);
			err++;
			break;
		}
	}

	/* Make sure we're in sync with the log levels */
	levels = ntfs_log_get_levels();
	if (levels & NTFS_LOG_LEVEL_VERBOSE)
		opts.verbose++;
	if (!(levels & NTFS_LOG_LEVEL_QUIET))
		opts.quiet++;

	if (help || ver) {
		opts.quiet = 0;
	} else {
		if (opts.device == NULL) {
			if (argc > 1)
				ntfs_log_error("You must specify exactly one "
					"device.\n");
			err++;
		}

		if (opts.inode == -1 && !opts.filename && !opts.mft) {
			if (argc > 1)
				ntfs_log_error("You must specify an inode to "
					"learn about.\n");
			err++;
		}

		if (opts.quiet && opts.verbose) {
			ntfs_log_error("You may not use --quiet and --verbose "
				"at the same time.\n");
			err++;
		}

		if ((opts.inode != -1) && (opts.filename != NULL)) {
			if (argc > 1)
				ntfs_log_error("You may not specify --inode "
					"and --file together.\n");
			err++;
		}

	}

	if (ver)
		version();
	if (help || err)
		usage();

		/* tri-state 0 : done, 1 : error, -1 : proceed */
	return (err ? 1 : (help || ver ? 0 : -1));
}


/* *************** utility functions ******************** */
/**
 * ntfsinfo_time_to_str() -
 * @sle_ntfs_clock:	on disk time format in 100ns units since 1st jan 1601
 *			in little-endian format
 *
 * Return char* in a format 'Thu Jan  1 00:00:00 1970'.
 * No need to free the returned memory.
 *
 * Example of usage:
 *	char *time_str = ntfsinfo_time_to_str(
 *			sle64_to_cpu(standard_attr->creation_time));
 *	printf("\tFile Creation Time:\t %s", time_str);
 */
static char *ntfsinfo_time_to_str(const sle64 sle_ntfs_clock)
{
		/* JPA display timestamps in UTC */
	static const char *months[]
		= { "Jan", "Feb", "Mar", "Apr", "May", "Jun",
		    "Jul", "Aug", "Sep", "Oct", "Nov", "Dec" } ;
	static const char *wdays[]
		= { "Sun", "Mon", "Tue", "Wed", "Thu", "Fri", "Sat" } ;
	static char str[50];
	long long stamp;
	u32 days;
	u32 seconds;
	unsigned int year;
	unsigned int wday;
	int mon;
	int cnt;

	stamp = sle64_to_cpu(sle_ntfs_clock);
	days = (stamp/(86400*10000000LL)) & 0x7ffff;
	seconds = ((stamp/10000000LL)%86400) & 0x1ffff;
	wday = (days + 1)%7;
	year = 1601;
				/* periods of 400 years */
	cnt = days/146097;
	days -= 146097*cnt;
	year += 400*cnt;
				/* periods of 100 years */
	cnt = (3*days + 3)/109573;
	days -= 36524*cnt;
	year += 100*cnt;
				/* periods of 4 years */
	cnt = days/1461;
	days -= 1461*cnt;
	year += 4*cnt;
				/* periods of a single year */
	cnt = (3*days + 3)/1096;
	days -= 365*cnt;
	year += cnt;

	if ((!(year % 100) ? (year % 400) : (year % 4))
		&& (days > 58)) days++;
	if (days > 59) {
		mon = (5*days + 161)/153;
		days -= (153*mon - 162)/5;
	} else {
		mon = days/31 + 1;
		days -= 31*(mon - 1) - 1;
	}
	snprintf(str, sizeof(str), "%3s %3s %2u %02u:%02u:%02u %4u UTC\n",
		wdays[wday],
		months[mon-1],(unsigned int)days,
		(unsigned int)(seconds/3600),
		(unsigned int)(seconds/60%60),
		(unsigned int)(seconds%60),
		(unsigned int)year);
	return (str);
}

/**
 * ntfs_attr_get_name()
 * @attr:	a valid attribute record
 *
 * return multi-byte string containing the attribute name if exist. the user
 *             is then responsible of freeing that memory.
 *        null if no name exists (attr->name_length==0). no memory allocated.
 *        null if cannot convert to multi-byte string. errno would contain the
 *             error id. no memory allocated in that case
 */
static char *ntfs_attr_get_name_mbs(ATTR_RECORD *attr)
{
	ntfschar *ucs_attr_name;
	char *mbs_attr_name = NULL;
	int mbs_attr_name_size;

	/* Get name in unicode. */
	ucs_attr_name = ntfs_attr_get_name(attr);
	/* Convert unicode to printable format. */
	mbs_attr_name_size = ntfs_ucstombs(ucs_attr_name, attr->name_length,
			&mbs_attr_name, 0);
	if (mbs_attr_name_size > 0)
		return mbs_attr_name;
	else
		return NULL;
}

static const char *reparse_type_name(le32 tag)
{
	const char *name;
	le32 seltag;

<<<<<<< HEAD
	do {
	if (le32_eq(tag, IO_REPARSE_TAG_MOUNT_POINT)) {
=======
	seltag = tag & IO_REPARSE_PLUGIN_SELECT;
	switch (seltag) {
	case IO_REPARSE_TAG_MOUNT_POINT :
>>>>>>> dd75ea74
		name = " (mount point)";
		break;
	} else if (le32_eq(tag, IO_REPARSE_TAG_SYMLINK)) {
		name = " (symlink)";
		break;
	} else if (le32_eq(tag, IO_REPARSE_TAG_WOF)) {
		name = " (Wof compressed)";
		break;
	} else if (le32_eq(tag, IO_REPARSE_TAG_DEDUP)) {
		name = " (deduplicated)";
		break;
<<<<<<< HEAD
	} else {
=======
	case IO_REPARSE_TAG_WCI :
		name = " (Windows container)";
		break;
	case IO_REPARSE_TAG_CLOUD :
		name = " (Cloud)";
		break;
	case IO_REPARSE_TAG_NFS :
		name = " (NFS symlink)";
		break;
	case IO_REPARSE_TAG_LX_SYMLINK :
		name = " (Linux symlink)";
		break;
	case IO_REPARSE_TAG_LX_FIFO :
		name = " (Linux fifo)";
		break;
	case IO_REPARSE_TAG_LX_CHR :
		name = " (Linux character device)";
		break;
	case IO_REPARSE_TAG_LX_BLK :
		name = " (Linux block device)";
		break;
	case IO_REPARSE_TAG_AF_UNIX :
		name = " (Unix socket)";
		break;
	case IO_REPARSE_TAG_APPEXECLINK :
		name = " (Exec link)";
		break;
	default :
>>>>>>> dd75ea74
		name = "";
		break;
	} } while(0);
	return (name);
}

/* *************** functions for dumping global info ******************** */
/**
 * ntfs_dump_volume - dump information about the volume
 */
static void ntfs_dump_volume(ntfs_volume *vol)
{
	printf("Volume Information \n");
	printf("\tName of device: %s\n", vol->dev->d_name);
	printf("\tDevice state: %lu\n", vol->dev->d_state);
	printf("\tVolume Name: %s\n", vol->vol_name);
	printf("\tVolume State: %lu\n", vol->state);
	printf("\tVolume Flags: 0x%04x", (int)le16_to_cpu(vol->flags));
	if (!le16_andz(vol->flags, VOLUME_IS_DIRTY))
		printf(" DIRTY");
	if (!le16_andz(vol->flags, VOLUME_MODIFIED_BY_CHKDSK))
		printf(" MODIFIED_BY_CHKDSK");
	printf("\n");
	printf("\tVolume Version: %u.%u\n", vol->major_ver, vol->minor_ver);
	printf("\tSector Size: %hu\n", vol->sector_size);
	printf("\tCluster Size: %u\n", (unsigned int)vol->cluster_size);
	printf("\tIndex Block Size: %u\n", (unsigned int)vol->indx_record_size);
	printf("\tVolume Size in Clusters: %lld\n",
			(long long)vol->nr_clusters);

	printf("MFT Information \n");
	printf("\tMFT Record Size: %u\n", (unsigned int)vol->mft_record_size);
	printf("\tMFT Zone Multiplier: %u\n", vol->mft_zone_multiplier);
	printf("\tMFT Data Position: %lld\n", (long long)vol->mft_data_pos);
	printf("\tMFT Zone Start: %lld\n", (long long)vol->mft_zone_start);
	printf("\tMFT Zone End: %lld\n", (long long)vol->mft_zone_end);
	printf("\tMFT Zone Position: %lld\n", (long long)vol->mft_zone_pos);
	printf("\tCurrent Position in First Data Zone: %lld\n",
			(long long)vol->data1_zone_pos);
	printf("\tCurrent Position in Second Data Zone: %lld\n",
			(long long)vol->data2_zone_pos);
	printf("\tAllocated clusters %lld (%2.1lf%%)\n",
			(long long)vol->mft_na->allocated_size
				>> vol->cluster_size_bits,
			100.0*(vol->mft_na->allocated_size
				>> vol->cluster_size_bits)
				/ vol->nr_clusters);
	printf("\tLCN of Data Attribute for FILE_MFT: %lld\n",
			(long long)vol->mft_lcn);
	printf("\tFILE_MFTMirr Size: %d\n", vol->mftmirr_size);
	printf("\tLCN of Data Attribute for File_MFTMirr: %lld\n",
			(long long)vol->mftmirr_lcn);
	printf("\tSize of Attribute Definition Table: %d\n",
			(int)vol->attrdef_len);
	printf("\tNumber of Attached Extent Inodes: %d\n",
			(int)vol->mft_ni->nr_extents);

	printf("FILE_Bitmap Information \n");
	printf("\tFILE_Bitmap MFT Record Number: %llu\n",
			(unsigned long long)vol->lcnbmp_ni->mft_no);
	printf("\tState of FILE_Bitmap Inode: %lu\n", vol->lcnbmp_ni->state);
	printf("\tLength of Attribute List: %u\n",
			(unsigned int)vol->lcnbmp_ni->attr_list_size);
	/* JPA	printf("\tAttribute List: %s\n", vol->lcnbmp_ni->attr_list); */
	printf("\tNumber of Attached Extent Inodes: %d\n",
			(int)vol->lcnbmp_ni->nr_extents);
	/* FIXME: need to add code for the union if nr_extens != 0, but
	   i dont know if it will ever != 0 with FILE_Bitmap */

	printf("FILE_Bitmap Data Attribute Information\n");
	printf("\tDecompressed Runlist: not done yet\n");
	printf("\tBase Inode: %llu\n",
			(unsigned long long)vol->lcnbmp_na->ni->mft_no);
	printf("\tAttribute Types: not done yet\n");
	//printf("\tAttribute Name: %s\n", vol->lcnbmp_na->name);
	printf("\tAttribute Name Length: %u\n",
			(unsigned int)vol->lcnbmp_na->name_len);
	printf("\tAttribute State: %lu\n", vol->lcnbmp_na->state);
	printf("\tAttribute Allocated Size: %lld\n",
			(long long)vol->lcnbmp_na->allocated_size);
	printf("\tAttribute Data Size: %lld\n",
			(long long)vol->lcnbmp_na->data_size);
	printf("\tAttribute Initialized Size: %lld\n",
			(long long)vol->lcnbmp_na->initialized_size);
	printf("\tAttribute Compressed Size: %lld\n",
			(long long)vol->lcnbmp_na->compressed_size);
	printf("\tCompression Block Size: %u\n",
			(unsigned int)vol->lcnbmp_na->compression_block_size);
	printf("\tCompression Block Size Bits: %u\n",
			vol->lcnbmp_na->compression_block_size_bits);
	printf("\tCompression Block Clusters: %u\n",
			vol->lcnbmp_na->compression_block_clusters);
	if (!ntfs_volume_get_free_space(vol))
		printf("\tFree Clusters: %lld (%2.1lf%%)\n",
				(long long)vol->free_clusters,
				100.0*vol->free_clusters
					/(double)vol->nr_clusters);

	//TODO: Still need to add a few more attributes
}

/**
 * ntfs_dump_flags - Dump flags for STANDARD_INFORMATION and FILE_NAME.
 * @type:	dump flags for this attribute type
 * @flags:	flags for dumping
 */
static void ntfs_dump_flags(const char *indent, ATTR_TYPES type, le32 flags)
{
	const le32 original_flags = flags;

	printf("%sFile attributes:\t", indent);
	if (!le32_andz(flags, FILE_ATTR_READONLY)) {
		printf(" READONLY");
		flags = le32_and(flags, le32_not(FILE_ATTR_READONLY));
	}
	if (!le32_andz(flags, FILE_ATTR_HIDDEN)) {
		printf(" HIDDEN");
		flags = le32_and(flags, le32_not(FILE_ATTR_HIDDEN));
	}
	if (!le32_andz(flags, FILE_ATTR_SYSTEM)) {
		printf(" SYSTEM");
		flags = le32_and(flags, le32_not(FILE_ATTR_SYSTEM));
	}
	if (!le32_andz(flags, FILE_ATTR_DIRECTORY)) {
		printf(" DIRECTORY");
		flags = le32_and(flags, le32_not(FILE_ATTR_DIRECTORY));
	}
	if (!le32_andz(flags, FILE_ATTR_ARCHIVE)) {
		printf(" ARCHIVE");
		flags = le32_and(flags, le32_not(FILE_ATTR_ARCHIVE));
	}
	if (!le32_andz(flags, FILE_ATTR_DEVICE)) {
		printf(" DEVICE");
		flags = le32_and(flags, le32_not(FILE_ATTR_DEVICE));
	}
	if (!le32_andz(flags, FILE_ATTR_NORMAL)) {
		printf(" NORMAL");
		flags = le32_and(flags, le32_not(FILE_ATTR_NORMAL));
	}
	if (!le32_andz(flags, FILE_ATTR_TEMPORARY)) {
		printf(" TEMPORARY");
		flags = le32_and(flags, le32_not(FILE_ATTR_TEMPORARY));
	}
	if (!le32_andz(flags, FILE_ATTR_SPARSE_FILE)) {
		printf(" SPARSE_FILE");
		flags = le32_and(flags, le32_not(FILE_ATTR_SPARSE_FILE));
	}
	if (!le32_andz(flags, FILE_ATTR_REPARSE_POINT)) {
		printf(" REPARSE_POINT");
		flags = le32_and(flags, le32_not(FILE_ATTR_REPARSE_POINT));
	}
	if (!le32_andz(flags, FILE_ATTR_COMPRESSED)) {
		printf(" COMPRESSED");
		flags = le32_and(flags, le32_not(FILE_ATTR_COMPRESSED));
	}
	if (!le32_andz(flags, FILE_ATTR_OFFLINE)) {
		printf(" OFFLINE");
		flags = le32_and(flags, le32_not(FILE_ATTR_OFFLINE));
	}
	if (!le32_andz(flags, FILE_ATTR_NOT_CONTENT_INDEXED)) {
		printf(" NOT_CONTENT_INDEXED");
		flags = le32_and(flags, le32_not(FILE_ATTR_NOT_CONTENT_INDEXED));
	}
	if (!le32_andz(flags, FILE_ATTR_ENCRYPTED)) {
		printf(" ENCRYPTED");
		flags = le32_and(flags, le32_not(FILE_ATTR_ENCRYPTED));
	}
	/* We know that FILE_ATTR_I30_INDEX_PRESENT only exists on $FILE_NAME,
	   and in case we are wrong, let it appear as UNKNOWN */
	if (le32_eq(type, AT_FILE_NAME)) {
		if (!le32_andz(flags, FILE_ATTR_I30_INDEX_PRESENT)) {
			printf(" I30_INDEX");
			flags = le32_and(flags, le32_not(FILE_ATTR_I30_INDEX_PRESENT));
		}
	}
	if (!le32_andz(flags, FILE_ATTR_VIEW_INDEX_PRESENT)) {
		printf(" VIEW_INDEX");
		flags = le32_and(flags, le32_not(FILE_ATTR_VIEW_INDEX_PRESENT));
	}
<<<<<<< HEAD
	if (!le32_cmpz(flags))
=======
	if (flags & FILE_ATTRIBUTE_RECALL_ON_OPEN) {
		printf(" RECALL_ON_OPEN");
		flags &= ~FILE_ATTRIBUTE_RECALL_ON_OPEN;
	}
	if (flags)
>>>>>>> dd75ea74
		printf(" UNKNOWN: 0x%08x", (unsigned int)le32_to_cpu(flags));
	/* Print all the flags in hex. */
	printf(" (0x%08x)\n", (unsigned)le32_to_cpu(original_flags));
}

/**
 * ntfs_dump_namespace
 */
static void ntfs_dump_namespace(const char *indent, u8 file_name_type)
{
	const char *mbs_file_type;

	/* name space */
	switch (file_name_type) {
	case FILE_NAME_POSIX:
		mbs_file_type = "POSIX";
		break;
	case FILE_NAME_WIN32:
		mbs_file_type = "Win32";
		break;
	case FILE_NAME_DOS:
		mbs_file_type = "DOS";
		break;
	case FILE_NAME_WIN32_AND_DOS:
		mbs_file_type = "Win32 & DOS";
		break;
	default:
		mbs_file_type = "(unknown)";
	}
	printf("%sNamespace:\t\t %s\n", indent, mbs_file_type);
}

/* *************** functions for dumping attributes ******************** */
/**
 * ntfs_dump_standard_information
 */
static void ntfs_dump_attr_standard_information(ATTR_RECORD *attr)
{
	STANDARD_INFORMATION *standard_attr = NULL;
	u32 value_length;

	standard_attr = (STANDARD_INFORMATION*)((char *)attr +
		le16_to_cpu(attr->value_offset));

	/* time conversion stuff */
	if (!opts.notime) {
		char *ntfs_time_str = NULL;

		ntfs_time_str = ntfsinfo_time_to_str(standard_attr->creation_time);
		printf("\tFile Creation Time:\t %s",ntfs_time_str);

		ntfs_time_str = ntfsinfo_time_to_str(
			standard_attr->last_data_change_time);
		printf("\tFile Altered Time:\t %s",ntfs_time_str);

		ntfs_time_str = ntfsinfo_time_to_str(
			standard_attr->last_mft_change_time);
		printf("\tMFT Changed Time:\t %s",ntfs_time_str);

		ntfs_time_str = ntfsinfo_time_to_str(standard_attr->last_access_time);
		printf("\tLast Accessed Time:\t %s",ntfs_time_str);
	}
	ntfs_dump_flags("\t", attr->type, standard_attr->file_attributes);

	value_length = le32_to_cpu(attr->value_length);
	if (value_length == 48) {
		/* Only 12 reserved bytes here */
	} else if (value_length == 72) {
		printf("\tMaximum versions:\t %u \n", (unsigned int)
				le32_to_cpu(standard_attr->maximum_versions));
		printf("\tVersion number:\t\t %u \n", (unsigned int)
				le32_to_cpu(standard_attr->version_number));
		printf("\tClass ID:\t\t %u \n",
			(unsigned int)le32_to_cpu(standard_attr->class_id));
		printf("\tUser ID:\t\t %u (0x%x)\n",
			(unsigned int)le32_to_cpu(standard_attr->owner_id),
			(unsigned int)le32_to_cpu(standard_attr->owner_id));
		printf("\tSecurity ID:\t\t %u (0x%x)\n",
			(unsigned int)le32_to_cpu(standard_attr->security_id),
			(unsigned int)le32_to_cpu(standard_attr->security_id));
		printf("\tQuota charged:\t\t %llu (0x%llx)\n",
				(unsigned long long)
				le64_to_cpu(standard_attr->quota_charged),
				(unsigned long long)
				le64_to_cpu(standard_attr->quota_charged));
		printf("\tUpdate Sequence Number:\t %llu (0x%llx)\n",
				(unsigned long long)
				le64_to_cpu(standard_attr->usn),
				(unsigned long long)
				le64_to_cpu(standard_attr->usn));
	} else {
		printf("\tSize of STANDARD_INFORMATION is %u (0x%x).  It "
				"should be either 72 or 48, something is "
				"wrong...\n", (unsigned int)value_length,
				(unsigned)value_length);
	}
}

static void ntfs_dump_bytes(u8 *buf, int start, int stop)
{
	int i;

	for (i = start; i < stop; i++) {
		printf("%02x ", buf[i]);
	}
}

/**
 * ntfs_dump_attr_list()
 */
static void ntfs_dump_attr_list(ATTR_RECORD *attr, ntfs_volume *vol)
{
	ATTR_LIST_ENTRY *entry;
	u8 *value;
	s64 l;

	if (!opts.verbose)
		return;

	l = ntfs_get_attribute_value_length(attr);
	if (!l) {
		ntfs_log_perror("ntfs_get_attribute_value_length failed");
		return;
	}
	value = ntfs_malloc(l);
	if (!value)
		return;

	l = ntfs_get_attribute_value(vol, attr, value);
	if (!l) {
		ntfs_log_perror("ntfs_get_attribute_value failed");
		free(value);
		return;
	}
	printf("\tDumping attribute list:");
	entry = (ATTR_LIST_ENTRY *) value;
	for (;(u8 *)entry < (u8 *) value + l; entry = (ATTR_LIST_ENTRY *)
				((u8 *) entry + le16_to_cpu(entry->length))) {
		printf("\n");
		printf("\t\tAttribute type:\t0x%x\n",
				(unsigned int)le32_to_cpu(entry->type));
		printf("\t\tRecord length:\t%u (0x%x)\n",
				(unsigned)le16_to_cpu(entry->length),
				(unsigned)le16_to_cpu(entry->length));
		printf("\t\tName length:\t%u (0x%x)\n",
				(unsigned)entry->name_length,
				(unsigned)entry->name_length);
		printf("\t\tName offset:\t%u (0x%x)\n",
				(unsigned)entry->name_offset,
				(unsigned)entry->name_offset);
		printf("\t\tStarting VCN:\t%lld (0x%llx)\n",
				(long long)sle64_to_cpu(entry->lowest_vcn),
				(unsigned long long)
				sle64_to_cpu(entry->lowest_vcn));
		printf("\t\tMFT reference:\t%lld (0x%llx)\n",
				(unsigned long long)
				MREF_LE(entry->mft_reference),
				(unsigned long long)
				MREF_LE(entry->mft_reference));
		printf("\t\tInstance:\t%u (0x%x)\n",
				(unsigned)le16_to_cpu(entry->instance),
				(unsigned)le16_to_cpu(entry->instance));
		printf("\t\tName:\t\t");
		if (entry->name_length) {
			char *name = NULL;
			int name_size;

			name_size = ntfs_ucstombs(entry->name,
					entry->name_length, &name, 0);

			if (name_size > 0) {
				printf("%s\n", name);
				free(name);
			} else
				ntfs_log_perror("ntfs_ucstombs failed");
		} else
			printf("unnamed\n");
		printf("\t\tPadding:\t");
		ntfs_dump_bytes((u8 *)entry, entry->name_offset +
				sizeof(ntfschar) * entry->name_length,
				le16_to_cpu(entry->length));
		printf("\n");
	}
	free(value);
	printf("\tEnd of attribute list reached.\n");
}

/**
 * ntfs_dump_filename()
 */
static void ntfs_dump_filename(const char *indent,
		FILE_NAME_ATTR *file_name_attr)
{
	le32 tag;

	printf("%sParent directory:\t %lld (0x%llx)\n", indent,
			(long long)MREF_LE(file_name_attr->parent_directory),
			(long long)MREF_LE(file_name_attr->parent_directory));
	/* time stuff */
	if (!opts.notime) {
		char *ntfs_time_str;

		ntfs_time_str = ntfsinfo_time_to_str(
				file_name_attr->creation_time);
		printf("%sFile Creation Time:\t %s", indent, ntfs_time_str);

		ntfs_time_str = ntfsinfo_time_to_str(
				file_name_attr->last_data_change_time);
		printf("%sFile Altered Time:\t %s", indent, ntfs_time_str);

		ntfs_time_str = ntfsinfo_time_to_str(
				file_name_attr->last_mft_change_time);
		printf("%sMFT Changed Time:\t %s", indent, ntfs_time_str);

		ntfs_time_str = ntfsinfo_time_to_str(
				file_name_attr->last_access_time);
		printf("%sLast Accessed Time:\t %s", indent, ntfs_time_str);
	}
	/* other basic stuff about the file */
	printf("%sAllocated Size:\t\t %lld (0x%llx)\n", indent, (long long)
			sle64_to_cpu(file_name_attr->allocated_size),
			(unsigned long long)
			sle64_to_cpu(file_name_attr->allocated_size));
	printf("%sData Size:\t\t %lld (0x%llx)\n", indent,
			(long long)sle64_to_cpu(file_name_attr->data_size),
			(unsigned long long)
			sle64_to_cpu(file_name_attr->data_size));
	printf("%sFilename Length:\t %d (0x%x)\n", indent,
			(unsigned)file_name_attr->file_name_length,
			(unsigned)file_name_attr->file_name_length);
	ntfs_dump_flags(indent, AT_FILE_NAME, file_name_attr->file_attributes);
	if (!le32_andz(file_name_attr->file_attributes, FILE_ATTR_REPARSE_POINT) &&
			!le32_cmpz(file_name_attr->reparse_point_tag)) {
		tag = file_name_attr->reparse_point_tag;
		printf("%sReparse point tag:\t 0x%08lx%s\n", indent,
				(long)le32_to_cpu(tag),
				reparse_type_name(tag));
	} else if (!le32_cmpz(file_name_attr->reparse_point_tag)) {
		printf("%sEA Length:\t\t %d (0x%x)\n", indent, (unsigned)
				le16_to_cpu(file_name_attr->packed_ea_size),
				(unsigned)
				le16_to_cpu(file_name_attr->packed_ea_size));
		if (!le16_cmpz(file_name_attr->reserved))
			printf("%sReserved:\t\t %d (0x%x)\n", indent,
					(unsigned)
					le16_to_cpu(file_name_attr->reserved),
					(unsigned)
					le16_to_cpu(file_name_attr->reserved));
	}
	/* The filename. */
	ntfs_dump_namespace(indent, file_name_attr->file_name_type);
	if (file_name_attr->file_name_length > 0) {
		/* but first we need to convert the little endian unicode string
		   into a printable format */
		char *mbs_file_name = NULL;
		int mbs_file_name_size;

		mbs_file_name_size = ntfs_ucstombs(file_name_attr->file_name,
			file_name_attr->file_name_length,&mbs_file_name,0);

		if (mbs_file_name_size>0) {
			printf("%sFilename:\t\t '%s'\n", indent, mbs_file_name);
			free(mbs_file_name);
		} else {
			/* an error occurred, errno holds the reason - notify the user */
			ntfs_log_perror("ntfsinfo error: could not parse file name");
		}
	} else {
		printf("%sFile Name:\t\t unnamed?!?\n", indent);
	}
}

/**
 * ntfs_dump_attr_file_name()
 */
static void ntfs_dump_attr_file_name(ATTR_RECORD *attr)
{
	ntfs_dump_filename("\t", (FILE_NAME_ATTR*)((u8*)attr +
			le16_to_cpu(attr->value_offset)));
}

/**
 * ntfs_dump_object_id
 *
 * dump the $OBJECT_ID attribute - not present on all systems
 */
static void ntfs_dump_attr_object_id(ATTR_RECORD *attr,ntfs_volume *vol)
{
	OBJECT_ID_ATTR *obj_id_attr = NULL;

	obj_id_attr = (OBJECT_ID_ATTR *)((u8*)attr +
			le16_to_cpu(attr->value_offset));

	if (vol->major_ver >= 3.0) {
		u32 value_length;
		char printable_GUID[37];

		value_length = le32_to_cpu(attr->value_length);

		/* Object ID is mandatory. */
		ntfs_guid_to_mbs(&obj_id_attr->object_id, printable_GUID);
		printf("\tObject ID:\t\t %s\n", printable_GUID);

		/* Dump Birth Volume ID. */
		if ((value_length > sizeof(GUID)) && !ntfs_guid_is_zero(
				&obj_id_attr->birth_volume_id)) {
			ntfs_guid_to_mbs(&obj_id_attr->birth_volume_id,
					printable_GUID);
			printf("\tBirth Volume ID:\t\t %s\n", printable_GUID);
		} else
			printf("\tBirth Volume ID:\t missing\n");

		/* Dumping Birth Object ID */
		if ((value_length > sizeof(GUID)) && !ntfs_guid_is_zero(
				&obj_id_attr->birth_object_id)) {
			ntfs_guid_to_mbs(&obj_id_attr->birth_object_id,
					printable_GUID);
			printf("\tBirth Object ID:\t\t %s\n", printable_GUID);
		} else
			printf("\tBirth Object ID:\t missing\n");

		/* Dumping Domain_id - reserved for now */
		if ((value_length > sizeof(GUID)) && !ntfs_guid_is_zero(
				&obj_id_attr->domain_id)) {
			ntfs_guid_to_mbs(&obj_id_attr->domain_id,
					printable_GUID);
			printf("\tDomain ID:\t\t\t %s\n", printable_GUID);
		} else
			printf("\tDomain ID:\t\t missing\n");
	} else
		printf("\t$OBJECT_ID not present. Only NTFS versions > 3.0\n"
			"\thave $OBJECT_ID. Your version of NTFS is %d.\n",
				vol->major_ver);
}

/**
 * ntfs_dump_acl
 *
 * given an acl, print it in a beautiful & lovely way.
 */
static void ntfs_dump_acl(const char *prefix, ACL *acl)
{
	unsigned int i;
	u16 ace_count;
	ACCESS_ALLOWED_ACE *ace;

	printf("%sRevision\t %u\n", prefix, acl->revision);

	/*
	 * Do not recalculate le16_to_cpu every iteration (minor speedup on
	 * big-endian machines.
	 */
	ace_count = le16_to_cpu(acl->ace_count);

	/* initialize 'ace' to the first ace (if any) */
	ace = (ACCESS_ALLOWED_ACE *)((char *)acl + 8);

	/* iterate through ACE's */
	for (i = 1; i <= ace_count; i++) {
		const char *ace_type;
		char *sid;

		/* set ace_type. */
		switch (ace->type) {
		case ACCESS_ALLOWED_ACE_TYPE:
			ace_type = "allow";
			break;
		case ACCESS_DENIED_ACE_TYPE:
			ace_type = "deny";
			break;
		case SYSTEM_AUDIT_ACE_TYPE:
			ace_type = "audit";
			break;
		default:
			ace_type = "unknown";
			break;
		}

		printf("%sACE:\t\t type:%s  flags:0x%x  access:0x%x\n", prefix,
			ace_type, (unsigned int)ace->flags,
			(unsigned int)le32_to_cpu(ace->mask));
		/* get a SID string */
		sid = ntfs_sid_to_mbs(&ace->sid, NULL, 0);
		printf("%s\t\t SID: %s\n", prefix, sid);
		free(sid);

		/* proceed to next ACE */
		ace = (ACCESS_ALLOWED_ACE *)(((char *)ace) +
				le16_to_cpu(ace->size));
	}
}


static void ntfs_dump_security_descriptor(SECURITY_DESCRIPTOR_ATTR *sec_desc,
					  const char *indent)
{
	char *sid;

	printf("%s\tRevision:\t\t %u\n", indent, sec_desc->revision);

	/* TODO: parse the flags */
	printf("%s\tControl:\t\t 0x%04x\n", indent,
			le16_to_cpu(sec_desc->control));

	if (!le16_andz(le16_not(sec_desc->control), SE_SELF_RELATIVE)) {
		SECURITY_DESCRIPTOR *sd = (SECURITY_DESCRIPTOR *)sec_desc;

		printf("%s\tOwner SID pointer:\t %p\n", indent, sd->owner);
		printf("%s\tGroup SID pointer:\t %p\n", indent, sd->group);
		printf("%s\tSACL pointer:\t\t %p\n", indent, sd->sacl);
		printf("%s\tDACL pointer:\t\t %p\n", indent, sd->dacl);

		return;
	}

	if (!le32_cmpz(sec_desc->owner)) {
		sid = ntfs_sid_to_mbs((SID *)((char *)sec_desc +
			le32_to_cpu(sec_desc->owner)), NULL, 0);
		printf("%s\tOwner SID:\t\t %s\n", indent, sid);
		free(sid);
	} else
		printf("%s\tOwner SID:\t\t missing\n", indent);

	if (!le32_cmpz(sec_desc->group)) {
		sid = ntfs_sid_to_mbs((SID *)((char *)sec_desc +
			le32_to_cpu(sec_desc->group)), NULL, 0);
		printf("%s\tGroup SID:\t\t %s\n", indent, sid);
		free(sid);
	} else
		printf("%s\tGroup SID:\t\t missing\n", indent);

	printf("%s\tSystem ACL:\t\t ", indent);
	if (!le16_andz(sec_desc->control, SE_SACL_PRESENT)) {
		if (!le16_andz(sec_desc->control, SE_SACL_DEFAULTED)) {
			printf("defaulted");
		}
		printf("\n");
		ntfs_dump_acl(indent ? "\t\t\t" : "\t\t",
			      (ACL *)((char *)sec_desc +
				      le32_to_cpu(sec_desc->sacl)));
	} else {
		printf("missing\n");
	}

	printf("%s\tDiscretionary ACL:\t ", indent);
	if (!le16_andz(sec_desc->control, SE_DACL_PRESENT)) {
		if (!le16_andz(sec_desc->control, SE_SACL_DEFAULTED)) {
			printf("defaulted");
		}
		printf("\n");
		ntfs_dump_acl(indent ? "\t\t\t" : "\t\t",
			      (ACL *)((char *)sec_desc +
				      le32_to_cpu(sec_desc->dacl)));
	} else {
		printf("missing\n");
	}
}

/**
 * ntfs_dump_security_descriptor()
 *
 * dump the security information about the file
 */
static void ntfs_dump_attr_security_descriptor(ATTR_RECORD *attr, ntfs_volume *vol)
{
	SECURITY_DESCRIPTOR_ATTR *sec_desc_attr;

	if (attr->non_resident) {
		/* FIXME: We don't handle fragmented mapping pairs case. */
		runlist *rl = ntfs_mapping_pairs_decompress(vol, attr, NULL);
		if (rl) {
			s64 data_size, bytes_read;

			data_size = sle64_to_cpu(attr->data_size);
			sec_desc_attr = ntfs_malloc(data_size);
			if (!sec_desc_attr) {
				free(rl);
				return;
			}
			bytes_read = ntfs_rl_pread(vol, rl, 0,
						data_size, sec_desc_attr);
			if (bytes_read != data_size) {
				ntfs_log_error("ntfsinfo error: could not "
						"read security descriptor\n");
				free(rl);
				free(sec_desc_attr);
				return;
			}
			free(rl);
		} else {
			ntfs_log_error("ntfsinfo error: could not "
						"decompress runlist\n");
			return;
		}
	} else {
		sec_desc_attr = (SECURITY_DESCRIPTOR_ATTR *)((u8*)attr +
				le16_to_cpu(attr->value_offset));
	}

	ntfs_dump_security_descriptor(sec_desc_attr, "");

	if (attr->non_resident)
		free(sec_desc_attr);
}

/**
 * ntfs_dump_volume_name()
 *
 * dump the name of the volume the inode belongs to
 */
static void ntfs_dump_attr_volume_name(ATTR_RECORD *attr)
{
	ntfschar *ucs_vol_name = NULL;

	if (le32_to_cpu(attr->value_length) > 0) {
		char *mbs_vol_name = NULL;
		int mbs_vol_name_size;
		/* calculate volume name position */
		ucs_vol_name = (ntfschar*)((u8*)attr +
				le16_to_cpu(attr->value_offset));
		/* convert the name to current locale multibyte sequence */
		mbs_vol_name_size = ntfs_ucstombs(ucs_vol_name,
				le32_to_cpu(attr->value_length) /
				sizeof(ntfschar), &mbs_vol_name, 0);

		if (mbs_vol_name_size>0) {
			/* output the converted name. */
			printf("\tVolume Name:\t\t '%s'\n", mbs_vol_name);
			free(mbs_vol_name);
		} else
			ntfs_log_perror("ntfsinfo error: could not parse "
					"volume name");
	} else
		printf("\tVolume Name:\t\t unnamed\n");
}

/**
 * ntfs_dump_volume_information()
 *
 * dump the information for the volume the inode belongs to
 *
 */
static void ntfs_dump_attr_volume_information(ATTR_RECORD *attr)
{
	VOLUME_INFORMATION *vol_information = NULL;

	vol_information = (VOLUME_INFORMATION*)((char *)attr+
		le16_to_cpu(attr->value_offset));

	printf("\tVolume Version:\t\t %d.%d\n", vol_information->major_ver,
		vol_information->minor_ver);
	printf("\tVolume Flags:\t\t ");
	if (!le16_andz(vol_information->flags, VOLUME_IS_DIRTY))
		printf("DIRTY ");
	if (!le16_andz(vol_information->flags, VOLUME_RESIZE_LOG_FILE))
		printf("RESIZE_LOG ");
	if (!le16_andz(vol_information->flags, VOLUME_UPGRADE_ON_MOUNT))
		printf("UPG_ON_MOUNT ");
	if (!le16_andz(vol_information->flags, VOLUME_MOUNTED_ON_NT4))
		printf("MOUNTED_NT4 ");
	if (!le16_andz(vol_information->flags, VOLUME_DELETE_USN_UNDERWAY))
		printf("DEL_USN ");
	if (!le16_andz(vol_information->flags, VOLUME_REPAIR_OBJECT_ID))
		printf("REPAIR_OBJID ");
	if (!le16_andz(vol_information->flags, VOLUME_CHKDSK_UNDERWAY))
		printf("CHKDSK_UNDERWAY ");
	if (!le16_andz(vol_information->flags, VOLUME_MODIFIED_BY_CHKDSK))
		printf("MOD_BY_CHKDSK ");
	if (!le16_andz(vol_information->flags, VOLUME_FLAGS_MASK)) {
		printf("(0x%04x)\n",
				(unsigned)le16_to_cpu(vol_information->flags));
	} else
		printf("none set (0x0000)\n");
	if (!le16_andz(vol_information->flags, le16_not(VOLUME_FLAGS_MASK)))
		printf("\t\t\t\t Unknown Flags: 0x%04x\n",
				le16_to_cpu(le16_and(vol_information->flags,
					le16_not(VOLUME_FLAGS_MASK))));
}

static ntfschar NTFS_DATA_SDS[5] = { const_cpu_to_le16('$'),
	const_cpu_to_le16('S'), const_cpu_to_le16('D'),
	const_cpu_to_le16('S'), const_cpu_to_le16('\0') };

static void ntfs_dump_sds_entry(SECURITY_DESCRIPTOR_HEADER *sds)
{
	SECURITY_DESCRIPTOR_RELATIVE *sd;

	ntfs_log_verbose("\n");
	ntfs_log_verbose("\t\tHash:\t\t\t 0x%08x\n",
			(unsigned)le32_to_cpu(sds->hash));
	ntfs_log_verbose("\t\tSecurity id:\t\t %u (0x%x)\n",
			(unsigned)le32_to_cpu(sds->security_id),
			(unsigned)le32_to_cpu(sds->security_id));
	ntfs_log_verbose("\t\tOffset:\t\t\t %llu (0x%llx)\n",
			(unsigned long long)le64_to_cpu(sds->offset),
			(unsigned long long)le64_to_cpu(sds->offset));
	ntfs_log_verbose("\t\tLength:\t\t\t %u (0x%x)\n",
			(unsigned)le32_to_cpu(sds->length),
			(unsigned)le32_to_cpu(sds->length));

	sd = (SECURITY_DESCRIPTOR_RELATIVE *)((char *)sds +
		sizeof(SECURITY_DESCRIPTOR_HEADER));

	ntfs_dump_security_descriptor(sd, "\t");
}

static void ntfs_dump_sds(ATTR_RECORD *attr, ntfs_inode *ni)
{
	SECURITY_DESCRIPTOR_HEADER *sds, *sd;
	ntfschar *name;
	int name_len;
	s64 data_size;
	u64 inode;

	inode = ni->mft_no;
	if (ni->nr_extents < 0)
		inode = ni->base_ni->mft_no;
	if (FILE_Secure != inode)
		return;

	name_len = attr->name_length;
	if (!name_len)
		return;

	name = (ntfschar *)((u8 *)attr + le16_to_cpu(attr->name_offset));
	if (!ntfs_names_are_equal(NTFS_DATA_SDS, sizeof(NTFS_DATA_SDS) / 2 - 1,
				  name, name_len, CASE_SENSITIVE, NULL, 0))
		return;

	sd = sds = ntfs_attr_readall(ni, AT_DATA, name, name_len, &data_size);
	if (!sd) {
		ntfs_log_perror("Failed to read $SDS attribute");
		return;
	}
	/*
	 * FIXME: The right way is based on the indexes, so we couldn't
	 * miss real entries. For now, dump until it makes sense.
	 */
	while (!le32_cmpz(sd->length) && !le32_cmpz(sd->hash) &&
	       le64_to_cpu(sd->offset) < (u64)data_size &&
	       le32_to_cpu(sd->length) < (u64)data_size &&
	       le64_to_cpu(sd->offset) +
			le32_to_cpu(sd->length) < (u64)data_size) {
		ntfs_dump_sds_entry(sd);
		sd = (SECURITY_DESCRIPTOR_HEADER *)((char*)sd +
				((le32_to_cpu(sd->length) + 15) & ~15));
	}
	free(sds);
}

static const char *get_attribute_type_name(le32 type)
{
	/* switch(type) */ {
	if (le32_eq(type, AT_UNUSED)) return "$UNUSED";
	else if (le32_eq(type, AT_STANDARD_INFORMATION)) return "$STANDARD_INFORMATION";
	else if (le32_eq(type, AT_ATTRIBUTE_LIST)) return "$ATTRIBUTE_LIST";
	else if (le32_eq(type, AT_FILE_NAME)) return "$FILE_NAME";
	else if (le32_eq(type, AT_OBJECT_ID)) return "$OBJECT_ID";
	else if (le32_eq(type, AT_SECURITY_DESCRIPTOR)) return "$SECURITY_DESCRIPTOR";
	else if (le32_eq(type, AT_VOLUME_NAME)) return "$VOLUME_NAME";
	else if (le32_eq(type, AT_VOLUME_INFORMATION)) return "$VOLUME_INFORMATION";
	else if (le32_eq(type, AT_DATA)) return "$DATA";
	else if (le32_eq(type, AT_INDEX_ROOT)) return "$INDEX_ROOT";
	else if (le32_eq(type, AT_INDEX_ALLOCATION)) return "$INDEX_ALLOCATION";
	else if (le32_eq(type, AT_BITMAP)) return "$BITMAP";
	else if (le32_eq(type, AT_REPARSE_POINT)) return "$REPARSE_POINT";
	else if (le32_eq(type, AT_EA_INFORMATION)) return "$EA_INFORMATION";
	else if (le32_eq(type, AT_EA)) return "$EA";
	else if (le32_eq(type, AT_PROPERTY_SET)) return "$PROPERTY_SET";
	else if (le32_eq(type, AT_LOGGED_UTILITY_STREAM)) return "$LOGGED_UTILITY_STREAM";
	else if (le32_eq(type, AT_END)) return "$END";
	}

	return "$UNKNOWN";
}

static const char * ntfs_dump_lcn(LCN lcn)
{
	switch (lcn) {
		case LCN_HOLE:
			return "<HOLE>\t";
		case LCN_RL_NOT_MAPPED:
			return "<RL_NOT_MAPPED>";
		case LCN_ENOENT:
			return "<ENOENT>\t";
		case LCN_EINVAL:
			return "<EINVAL>\t";
		case LCN_EIO:
			return "<EIO>\t";
		default:
			ntfs_log_error("Invalid LCN value %llx passed to "
					"ntfs_dump_lcn().\n", (long long)lcn);
			return "???\t";
	}
}

static void ntfs_dump_attribute_header(ntfs_attr_search_ctx *ctx,
		ntfs_volume *vol, struct RUNCOUNT *runcount)
{
	ATTR_RECORD *a = ctx->attr;

	printf("Dumping attribute %s (0x%x) from mft record %lld (0x%llx)\n",
			get_attribute_type_name(a->type),
			(unsigned)le32_to_cpu(a->type),
			(unsigned long long)ctx->ntfs_ino->mft_no,
			(unsigned long long)ctx->ntfs_ino->mft_no);

	ntfs_log_verbose("\tAttribute length:\t %u (0x%x)\n",
			(unsigned)le32_to_cpu(a->length),
			(unsigned)le32_to_cpu(a->length));
	printf("\tResident: \t\t %s\n", a->non_resident ? "No" : "Yes");
	ntfs_log_verbose("\tName length:\t\t %u (0x%x)\n",
			(unsigned)a->name_length, (unsigned)a->name_length);
	ntfs_log_verbose("\tName offset:\t\t %u (0x%x)\n",
			(unsigned)le16_to_cpu(a->name_offset),
			(unsigned)le16_to_cpu(a->name_offset));

	/* Dump the attribute (stream) name */
	if (a->name_length) {
		char *attribute_name = NULL;

		attribute_name = ntfs_attr_get_name_mbs(a);
		if (attribute_name) {
			printf("\tAttribute name:\t\t '%s'\n", attribute_name);
			free(attribute_name);
		} else
			ntfs_log_perror("Error: couldn't parse attribute name");
	}

	/* TODO: parse the flags */
	printf("\tAttribute flags:\t 0x%04x\n",
			(unsigned)le16_to_cpu(a->flags));
	printf("\tAttribute instance:\t %u (0x%x)\n",
			(unsigned)le16_to_cpu(a->instance),
			(unsigned)le16_to_cpu(a->instance));

	/* Resident attribute */
	if (!a->non_resident) {
		printf("\tData size:\t\t %u (0x%x)\n",
				(unsigned)le32_to_cpu(a->value_length),
				(unsigned)le32_to_cpu(a->value_length));
		ntfs_log_verbose("\tData offset:\t\t %u (0x%x)\n",
				(unsigned)le16_to_cpu(a->value_offset),
				(unsigned)le16_to_cpu(a->value_offset));
		/* TODO: parse the flags */
		printf("\tResident flags:\t\t 0x%02x\n",
				(unsigned)a->resident_flags);
		ntfs_log_verbose("\tReservedR:\t\t %d (0x%x)\n",
				(unsigned)a->reservedR, (unsigned)a->reservedR);
		return;
	}

	/* Non-resident attribute */
	ntfs_log_verbose("\tLowest VCN\t\t %lld (0x%llx)\n",
			(long long)sle64_to_cpu(a->lowest_vcn),
			(unsigned long long)sle64_to_cpu(a->lowest_vcn));
	ntfs_log_verbose("\tHighest VCN:\t\t %lld (0x%llx)\n",
			(long long)sle64_to_cpu(a->highest_vcn),
			(unsigned long long)sle64_to_cpu(a->highest_vcn));
	ntfs_log_verbose("\tMapping pairs offset:\t %u (0x%x)\n",
			(unsigned)le16_to_cpu(a->mapping_pairs_offset),
			(unsigned)le16_to_cpu(a->mapping_pairs_offset));
	printf("\tCompression unit:\t %u (0x%x)\n",
			(unsigned)a->compression_unit,
			(unsigned)a->compression_unit);
	/* TODO: dump the 5 reserved bytes here in verbose mode */

	if (sle64_cmpz(a->lowest_vcn)) {
		printf("\tData size:\t\t %llu (0x%llx)\n",
				(long long)sle64_to_cpu(a->data_size),
				(unsigned long long)sle64_to_cpu(a->data_size));
		printf("\tAllocated size:\t\t %llu (0x%llx)\n",
				(long long)sle64_to_cpu(a->allocated_size),
				(unsigned long long)
				sle64_to_cpu(a->allocated_size));
		printf("\tInitialized size:\t %llu (0x%llx)\n",
				(long long)sle64_to_cpu(a->initialized_size),
				(unsigned long long)
				sle64_to_cpu(a->initialized_size));
		if (a->compression_unit || !le16_andz(a->flags, ATTR_IS_COMPRESSED) ||
				!le16_andz(a->flags, ATTR_IS_SPARSE))
			printf("\tCompressed size:\t %llu (0x%llx)\n",
					(signed long long)
					sle64_to_cpu(a->compressed_size),
					(signed long long)
					sle64_to_cpu(a->compressed_size));
	}

	if (opts.verbose) {
		runlist *rl;

		rl = ntfs_mapping_pairs_decompress(vol, a, NULL);
		if (rl) {
			runlist *rlc = rl;
			LCN next_lcn;

			next_lcn = LCN_HOLE;
			// TODO: Switch this to properly aligned hex...
			printf("\tRunlist:\tVCN\t\tLCN\t\tLength\n");
			runcount->fragments++;
			while (rlc->length) {
				runcount->runs++;
				if (rlc->lcn >= 0) {
					printf("\t\t\t0x%llx\t\t0x%llx\t\t"
							"0x%llx\n",
							(long long)rlc->vcn,
							(long long)rlc->lcn,
							(long long)rlc->length);
					if ((next_lcn >= 0)
					    && (rlc->lcn != next_lcn))
						runcount->fragments++;
					next_lcn = rlc->lcn + rlc->length;
				} else
					printf("\t\t\t0x%llx\t\t%s\t"
							"0x%llx\n",
							(long long)rlc->vcn,
							ntfs_dump_lcn(rlc->lcn),
							(long long)rlc->length);
				rlc++;
			}
			free(rl);
		} else
			ntfs_log_error("Error: couldn't decompress runlist\n");
	}
}

/**
 * ntfs_dump_data_attr()
 *
 * dump some info about the data attribute if it's metadata
 */
static void ntfs_dump_attr_data(ATTR_RECORD *attr, ntfs_inode *ni)
{
	if (opts.verbose)
		ntfs_dump_sds(attr, ni);
}

typedef enum {
	INDEX_ATTR_UNKNOWN,
	INDEX_ATTR_DIRECTORY_I30,
	INDEX_ATTR_SECURE_SII,
	INDEX_ATTR_SECURE_SDH,
	INDEX_ATTR_OBJID_O,
	INDEX_ATTR_REPARSE_R,
	INDEX_ATTR_QUOTA_O,
	INDEX_ATTR_QUOTA_Q,
} INDEX_ATTR_TYPE;

static void ntfs_dump_index_key(INDEX_ENTRY *entry, INDEX_ATTR_TYPE type)
{
	char *sid;
	char printable_GUID[37];
	le32 tag;

	switch (type) {
	case INDEX_ATTR_SECURE_SII:
		ntfs_log_verbose("\t\tKey security id:\t %u (0x%x)\n",
				(unsigned)
				le32_to_cpu(entry->key.sii.security_id),
				(unsigned)
				le32_to_cpu(entry->key.sii.security_id));
		break;
	case INDEX_ATTR_SECURE_SDH:
		ntfs_log_verbose("\t\tKey hash:\t\t 0x%08x\n",
				(unsigned)le32_to_cpu(entry->key.sdh.hash));
		ntfs_log_verbose("\t\tKey security id:\t %u (0x%x)\n",
				(unsigned)
				le32_to_cpu(entry->key.sdh.security_id),
				(unsigned)
				le32_to_cpu(entry->key.sdh.security_id));
		break;
	case INDEX_ATTR_OBJID_O:
		ntfs_guid_to_mbs(&entry->key.object_id, printable_GUID);
		ntfs_log_verbose("\t\tKey GUID:\t\t %s\n", printable_GUID);
		break;
	case INDEX_ATTR_REPARSE_R:
		tag = entry->key.reparse.reparse_tag;
		ntfs_log_verbose("\t\tKey reparse tag:\t 0x%08lx%s\n",
				(long)le32_to_cpu(tag),
				reparse_type_name(tag));
		ntfs_log_verbose("\t\tKey file id:\t\t %llu (0x%llx)\n",
				(unsigned long long)
				le64_to_cpu(entry->key.reparse.file_id),
				(unsigned long long)
				le64_to_cpu(entry->key.reparse.file_id));
		break;
	case INDEX_ATTR_QUOTA_O:
		sid = ntfs_sid_to_mbs(&entry->key.sid, NULL, 0);
		ntfs_log_verbose("\t\tKey SID:\t\t %s\n", sid);
		free(sid);
		break;
	case INDEX_ATTR_QUOTA_Q:
		ntfs_log_verbose("\t\tKey owner id:\t\t %u (0x%x)\n",
				(unsigned)le32_to_cpu(entry->key.owner_id),
				(unsigned)le32_to_cpu(entry->key.owner_id));
		break;
	default:
		ntfs_log_verbose("\t\tIndex attr type is UNKNOWN: \t 0x%08x\n",
				(unsigned)type);
		break;
	}
}

typedef union {
	SII_INDEX_DATA sii;		/* $SII index data in $Secure */
	SDH_INDEX_DATA sdh;		/* $SDH index data in $Secure */
	QUOTA_O_INDEX_DATA quota_o;	/* $O index data in $Quota    */
	QUOTA_CONTROL_ENTRY quota_q;	/* $Q index data in $Quota    */
} __attribute__((__packed__)) INDEX_ENTRY_DATA;

static void ntfs_dump_index_data(INDEX_ENTRY *entry, INDEX_ATTR_TYPE type)
{
	INDEX_ENTRY_DATA *data;

	data = (INDEX_ENTRY_DATA *)((u8 *)entry +
			le16_to_cpu(entry->data_offset));

	switch (type) {
	case INDEX_ATTR_SECURE_SII:
		ntfs_log_verbose("\t\tHash:\t\t\t 0x%08x\n",
				(unsigned)le32_to_cpu(data->sii.hash));
		ntfs_log_verbose("\t\tSecurity id:\t\t %u (0x%x)\n",
				(unsigned)le32_to_cpu(data->sii.security_id),
				(unsigned)le32_to_cpu(data->sii.security_id));
		ntfs_log_verbose("\t\tOffset in $SDS:\t\t %llu (0x%llx)\n",
				(unsigned long long)
				le64_to_cpu(data->sii.offset),
				(unsigned long long)
				le64_to_cpu(data->sii.offset));
		ntfs_log_verbose("\t\tLength in $SDS:\t\t %u (0x%x)\n",
				(unsigned)le32_to_cpu(data->sii.length),
				(unsigned)le32_to_cpu(data->sii.length));
		break;
	case INDEX_ATTR_SECURE_SDH:
		ntfs_log_verbose("\t\tHash:\t\t\t 0x%08x\n",
				(unsigned)le32_to_cpu(data->sdh.hash));
		ntfs_log_verbose("\t\tSecurity id:\t\t %u (0x%x)\n",
				(unsigned)le32_to_cpu(data->sdh.security_id),
				(unsigned)le32_to_cpu(data->sdh.security_id));
		ntfs_log_verbose("\t\tOffset in $SDS:\t\t %llu (0x%llx)\n",
				(unsigned long long)
				le64_to_cpu(data->sdh.offset),
				(unsigned long long)
				le64_to_cpu(data->sdh.offset));
		ntfs_log_verbose("\t\tLength in $SDS:\t\t %u (0x%x)\n",
				(unsigned)le32_to_cpu(data->sdh.length),
				(unsigned)le32_to_cpu(data->sdh.length));
		ntfs_log_verbose("\t\tUnknown (padding):\t 0x%08x\n",
				(unsigned)le32_to_cpu(data->sdh.reserved_II));
		break;
	case INDEX_ATTR_OBJID_O: {
		OBJ_ID_INDEX_DATA *object_id_data;
		char printable_GUID[37];

		object_id_data = (OBJ_ID_INDEX_DATA*)((u8*)entry +
				le16_to_cpu(entry->data_offset));
		ntfs_log_verbose("\t\tMFT Number:\t\t 0x%llx\n",
				(unsigned long long)
				MREF_LE(object_id_data->mft_reference));
		ntfs_log_verbose("\t\tMFT Sequence Number:\t 0x%x\n",
				(unsigned)
				MSEQNO_LE(object_id_data->mft_reference));
		ntfs_guid_to_mbs(&object_id_data->birth_volume_id,
				printable_GUID);
		ntfs_log_verbose("\t\tBirth volume id GUID:\t %s\n",
				printable_GUID);
		ntfs_guid_to_mbs(&object_id_data->birth_object_id,
				printable_GUID);
		ntfs_log_verbose("\t\tBirth object id GUID:\t %s\n",
				printable_GUID);
		ntfs_guid_to_mbs(&object_id_data->domain_id, printable_GUID);
		ntfs_log_verbose("\t\tDomain id GUID:\t\t %s\n",
				printable_GUID);
		}
		break;
	case INDEX_ATTR_REPARSE_R:
		/* TODO */
		break;
	case INDEX_ATTR_QUOTA_O:
		ntfs_log_verbose("\t\tOwner id:\t\t %u (0x%x)\n",
				(unsigned)le32_to_cpu(data->quota_o.owner_id),
				(unsigned)le32_to_cpu(data->quota_o.owner_id));
		ntfs_log_verbose("\t\tUnknown:\t\t %u (0x%x)\n",
				(unsigned)le32_to_cpu(data->quota_o.unknown),
				(unsigned)le32_to_cpu(data->quota_o.unknown));
		break;
	case INDEX_ATTR_QUOTA_Q:
		ntfs_log_verbose("\t\tVersion:\t\t %u\n",
				(unsigned)le32_to_cpu(data->quota_q.version));
		ntfs_log_verbose("\t\tQuota flags:\t\t 0x%08x\n",
				(unsigned)le32_to_cpu(data->quota_q.flags));
		ntfs_log_verbose("\t\tBytes used:\t\t %llu (0x%llx)\n",
				(unsigned long long)
				le64_to_cpu(data->quota_q.bytes_used),
				(unsigned long long)
				le64_to_cpu(data->quota_q.bytes_used));
		ntfs_log_verbose("\t\tLast changed:\t\t %s",
				ntfsinfo_time_to_str(
				data->quota_q.change_time));
		ntfs_log_verbose("\t\tThreshold:\t\t %lld (0x%llx)\n",
				(unsigned long long)
				sle64_to_cpu(data->quota_q.threshold),
				(unsigned long long)
				sle64_to_cpu(data->quota_q.threshold));
		ntfs_log_verbose("\t\tLimit:\t\t\t %lld (0x%llx)\n",
				(unsigned long long)
				sle64_to_cpu(data->quota_q.limit),
				(unsigned long long)
				sle64_to_cpu(data->quota_q.limit));
		ntfs_log_verbose("\t\tExceeded time:\t\t %lld (0x%llx)\n",
				(unsigned long long)
				sle64_to_cpu(data->quota_q.exceeded_time),
				(unsigned long long)
				sle64_to_cpu(data->quota_q.exceeded_time));
		if (le16_to_cpu(entry->data_length) > 48) {
			char *sid;
			sid = ntfs_sid_to_mbs(&data->quota_q.sid, NULL, 0);
			ntfs_log_verbose("\t\tOwner SID:\t\t %s\n", sid);
			free(sid);
		}
		break;
	default:
		ntfs_log_verbose("\t\tIndex attr type is UNKNOWN: \t 0x%08x\n",
				(unsigned)type);
		break;
	}
}

/**
 * ntfs_dump_index_entries()
 *
 * dump sequence of index_entries and return number of entries dumped.
 */
static int ntfs_dump_index_entries(INDEX_ENTRY *entry, INDEX_ATTR_TYPE type)
{
	int numb_entries = 1;
	while (1) {
		if (!opts.verbose) {
			if (!le16_andz(entry->ie_flags, INDEX_ENTRY_END))
				break;
			entry = (INDEX_ENTRY *)((u8 *)entry +
						le16_to_cpu(entry->length));
			numb_entries++;
			continue;
		}
		ntfs_log_verbose("\t\tEntry length:\t\t %u (0x%x)\n",
				(unsigned)le16_to_cpu(entry->length),
				(unsigned)le16_to_cpu(entry->length));
		ntfs_log_verbose("\t\tKey length:\t\t %u (0x%x)\n",
				(unsigned)le16_to_cpu(entry->key_length),
				(unsigned)le16_to_cpu(entry->key_length));
		ntfs_log_verbose("\t\tIndex entry flags:\t 0x%02x\n",
				(unsigned)le16_to_cpu(entry->ie_flags));

		if (!le16_andz(entry->ie_flags, INDEX_ENTRY_NODE))
			ntfs_log_verbose("\t\tSubnode VCN:\t\t %lld (0x%llx)\n",
					 (long long)ntfs_ie_get_vcn(entry),
					 (long long)ntfs_ie_get_vcn(entry));
		if (!le16_andz(entry->ie_flags, INDEX_ENTRY_END))
			break;

		switch (type) {
		case INDEX_ATTR_DIRECTORY_I30:
			ntfs_log_verbose("\t\tFILE record number:\t %llu "
					"(0x%llx)\n", (unsigned long long)
					MREF_LE(entry->indexed_file),
					(unsigned long long)
					MREF_LE(entry->indexed_file));
			ntfs_dump_filename("\t\t", &entry->key.file_name);
			break;
		default:
			ntfs_log_verbose("\t\tData offset:\t\t %u (0x%x)\n",
					(unsigned)
					le16_to_cpu(entry->data_offset),
					(unsigned)
					le16_to_cpu(entry->data_offset));
			ntfs_log_verbose("\t\tData length:\t\t %u (0x%x)\n",
					(unsigned)
					le16_to_cpu(entry->data_length),
					(unsigned)
					le16_to_cpu(entry->data_length));
			ntfs_dump_index_key(entry, type);
			ntfs_log_verbose("\t\tKey Data:\n");
			ntfs_dump_index_data(entry, type);
			break;
		}
		if (le16_cmpz(entry->length)) {
			ntfs_log_verbose("\tWARNING: Corrupt index entry, "
					"skipping the remainder of this index "
					"block.\n");
			break;
		}
		entry = (INDEX_ENTRY*)((u8*)entry + le16_to_cpu(entry->length));
		numb_entries++;
		ntfs_log_verbose("\n");
	}
	ntfs_log_verbose("\tEnd of index block reached\n");
	return numb_entries;
}

#define	COMPARE_INDEX_NAMES(attr, name)					       \
	ntfs_names_are_equal((name), sizeof(name) / 2 - 1,		       \
		(ntfschar*)((char*)(attr) + le16_to_cpu((attr)->name_offset)), \
		(attr)->name_length, CASE_SENSITIVE, NULL, 0)

static INDEX_ATTR_TYPE get_index_attr_type(ntfs_inode *ni, ATTR_RECORD *attr,
					   INDEX_ROOT *index_root)
{
	char file_name[64];

	if (!attr->name_length)
		return INDEX_ATTR_UNKNOWN;

	if (!le32_cmpz(index_root->type)) {
		if (le32_eq(index_root->type, AT_FILE_NAME))
			return INDEX_ATTR_DIRECTORY_I30;
		else
			/* weird, this should be illegal */
			ntfs_log_error("Unknown index attribute type: 0x%0X\n",
				       le32_to_cpu(index_root->type));
		return INDEX_ATTR_UNKNOWN;
	}

	if (utils_is_metadata(ni) <= 0)
		return INDEX_ATTR_UNKNOWN;
	if (utils_inode_get_name(ni, file_name, sizeof(file_name)) <= 0)
		return INDEX_ATTR_UNKNOWN;

	if (COMPARE_INDEX_NAMES(attr, NTFS_INDEX_SDH))
		return INDEX_ATTR_SECURE_SDH;
	else if (COMPARE_INDEX_NAMES(attr, NTFS_INDEX_SII))
		return INDEX_ATTR_SECURE_SII;
	else if (COMPARE_INDEX_NAMES(attr, NTFS_INDEX_SII))
		return INDEX_ATTR_SECURE_SII;
	else if (COMPARE_INDEX_NAMES(attr, NTFS_INDEX_Q))
		return INDEX_ATTR_QUOTA_Q;
	else if (COMPARE_INDEX_NAMES(attr, NTFS_INDEX_R))
		return INDEX_ATTR_REPARSE_R;
	else if (COMPARE_INDEX_NAMES(attr, NTFS_INDEX_O)) {
		if (!strcmp(file_name, "/$Extend/$Quota"))
			return INDEX_ATTR_QUOTA_O;
		else if (!strcmp(file_name, "/$Extend/$ObjId"))
			return INDEX_ATTR_OBJID_O;
	}

	return INDEX_ATTR_UNKNOWN;
}

static void ntfs_dump_index_attr_type(INDEX_ATTR_TYPE type)
{
	if (type == INDEX_ATTR_DIRECTORY_I30)
		printf("DIRECTORY_I30");
	else if (type == INDEX_ATTR_SECURE_SDH)
		printf("SECURE_SDH");
	else if (type == INDEX_ATTR_SECURE_SII)
		printf("SECURE_SII");
	else if (type == INDEX_ATTR_OBJID_O)
		printf("OBJID_O");
	else if (type == INDEX_ATTR_QUOTA_O)
		printf("QUOTA_O");
	else if (type == INDEX_ATTR_QUOTA_Q)
		printf("QUOTA_Q");
	else if (type == INDEX_ATTR_REPARSE_R)
		printf("REPARSE_R");
	else
		printf("UNKNOWN");
	printf("\n");
}

static void ntfs_dump_index_header(const char *indent, INDEX_HEADER *idx)
{
	printf("%sEntries Offset:\t\t %u (0x%x)\n", indent,
			(unsigned)le32_to_cpu(idx->entries_offset),
			(unsigned)le32_to_cpu(idx->entries_offset));
	printf("%sIndex Size:\t\t %u (0x%x)\n", indent,
			(unsigned)le32_to_cpu(idx->index_length),
			(unsigned)le32_to_cpu(idx->index_length));
	printf("%sAllocated Size:\t\t %u (0x%x)\n", indent,
			(unsigned)le32_to_cpu(idx->allocated_size),
			(unsigned)le32_to_cpu(idx->allocated_size));
	printf("%sIndex header flags:\t 0x%02x\n", indent, idx->ih_flags);

	/* FIXME: there are 3 reserved bytes here */
}

/**
 * ntfs_dump_attr_index_root()
 *
 * dump the index_root attribute
 */
static void ntfs_dump_attr_index_root(ATTR_RECORD *attr, ntfs_inode *ni)
{
	INDEX_ATTR_TYPE type;
	INDEX_ROOT *index_root = NULL;
	INDEX_ENTRY *entry;

	index_root = (INDEX_ROOT*)((u8*)attr + le16_to_cpu(attr->value_offset));

	/* attr_type dumping */
	type = get_index_attr_type(ni, attr, index_root);
	printf("\tIndexed Attr Type:\t ");
	ntfs_dump_index_attr_type(type);

	/* collation rule dumping */
	printf("\tCollation Rule:\t\t %u (0x%x)\n",
			(unsigned)le32_to_cpu(index_root->collation_rule),
			(unsigned)le32_to_cpu(index_root->collation_rule));
/*	COLLATION_BINARY, COLLATION_FILE_NAME, COLLATION_UNICODE_STRING,
	COLLATION_NTOFS_ULONG, COLLATION_NTOFS_SID,
	COLLATION_NTOFS_SECURITY_HASH, COLLATION_NTOFS_ULONGS */

	printf("\tIndex Block Size:\t %u (0x%x)\n",
			(unsigned)le32_to_cpu(index_root->index_block_size),
			(unsigned)le32_to_cpu(index_root->index_block_size));
	if (le32_to_cpu(index_root->index_block_size) < ni->vol->cluster_size)
		printf("\t512-byte Units Per Block:\t %u (0x%x)\n",
			(unsigned)index_root->clusters_per_index_block,
			(unsigned)index_root->clusters_per_index_block);
	else
		printf("\tClusters Per Block:\t %u (0x%x)\n",
			(unsigned)index_root->clusters_per_index_block,
			(unsigned)index_root->clusters_per_index_block);

	ntfs_dump_index_header("\t", &index_root->index);

	entry = (INDEX_ENTRY*)((u8*)index_root +
			le32_to_cpu(index_root->index.entries_offset) + 0x10);
	ntfs_log_verbose("\tDumping index root:\n");
	printf("\tIndex entries total:\t %d\n",
			ntfs_dump_index_entries(entry, type));
}

static void ntfs_dump_usa_lsn(const char *indent, MFT_RECORD *mrec)
{
	printf("%sUpd. Seq. Array Off.:\t %u (0x%x)\n", indent,
			(unsigned)le16_to_cpu(mrec->usa_ofs),
			(unsigned)le16_to_cpu(mrec->usa_ofs));
	printf("%sUpd. Seq. Array Count:\t %u (0x%x)\n", indent,
			(unsigned)le16_to_cpu(mrec->usa_count),
			(unsigned)le16_to_cpu(mrec->usa_count));
	printf("%sUpd. Seq. Number:\t %u (0x%x)\n", indent,
			(unsigned)le16_to_cpup((le16*)((u8*)mrec +
				le16_to_cpu(mrec->usa_ofs))),
			(unsigned)le16_to_cpup((le16*)((u8*)mrec +
				le16_to_cpu(mrec->usa_ofs))));
	printf("%sLogFile Seq. Number:\t 0x%llx\n", indent,
			(unsigned long long)sle64_to_cpu(mrec->lsn));
}


static s32 ntfs_dump_index_block(INDEX_BLOCK *ib, INDEX_ATTR_TYPE type,
		u32 ib_size)
{
	INDEX_ENTRY *entry;

	if (ntfs_mst_post_read_fixup((NTFS_RECORD*)ib, ib_size)) {
		ntfs_log_perror("Damaged INDX record");
		return -1;
	}
	ntfs_log_verbose("\tDumping index block:\n");
	if (opts.verbose)
		ntfs_dump_usa_lsn("\t\t", (MFT_RECORD*)ib);

	ntfs_log_verbose("\t\tNode VCN:\t\t %lld (0x%llx)\n",
			(unsigned long long)sle64_to_cpu(ib->index_block_vcn),
			(unsigned long long)sle64_to_cpu(ib->index_block_vcn));

	entry = (INDEX_ENTRY*)((u8*)ib +
				le32_to_cpu(ib->index.entries_offset) + 0x18);

	if (opts.verbose) {
		ntfs_dump_index_header("\t\t", &ib->index);
		printf("\n");
	}

	return ntfs_dump_index_entries(entry, type);
}

/**
 * ntfs_dump_attr_index_allocation()
 *
 * dump context of the index_allocation attribute
 */
static void ntfs_dump_attr_index_allocation(ATTR_RECORD *attr, ntfs_inode *ni)
{
	INDEX_ALLOCATION *allocation, *tmp_alloc;
	INDEX_ROOT *ir;
	INDEX_ATTR_TYPE type;
	int total_entries = 0;
	int total_indx_blocks = 0;
	u8 *bitmap, *byte;
	int bit;
	ntfschar *name;
	u32 name_len;
	s64 data_size;

	ir = ntfs_index_root_get(ni, attr);
	if (!ir) {
		ntfs_log_perror("Failed to read $INDEX_ROOT attribute");
		return;
	}

	type = get_index_attr_type(ni, attr, ir);

	name = (ntfschar *)((u8 *)attr + le16_to_cpu(attr->name_offset));
	name_len = attr->name_length;

	byte = bitmap = ntfs_attr_readall(ni, AT_BITMAP, name, name_len, NULL);
	if (!byte) {
		ntfs_log_perror("Failed to read $BITMAP attribute");
		goto out_index_root;
	}

	tmp_alloc = allocation = ntfs_attr_readall(ni, AT_INDEX_ALLOCATION,
						   name, name_len, &data_size);
	if (!tmp_alloc) {
		ntfs_log_perror("Failed to read $INDEX_ALLOCATION attribute");
		goto out_bitmap;
	}

	bit = 0;
	while ((u8 *)tmp_alloc < (u8 *)allocation + data_size) {
		if (*byte & (1 << bit)) {
			int entries;

			entries = ntfs_dump_index_block(tmp_alloc, type,
							le32_to_cpu(
							ir->index_block_size));
	       		if (entries != -1) {
				total_entries += entries;
				total_indx_blocks++;
				ntfs_log_verbose("\tIndex entries:\t\t %d\n",
						entries);
			}
		}
		tmp_alloc = (INDEX_ALLOCATION *)((u8 *)tmp_alloc +
						le32_to_cpu(
						ir->index_block_size));
		bit++;
		if (bit > 7) {
			bit = 0;
			byte++;
		}
	}

	printf("\tIndex entries total:\t %d\n", total_entries);
	printf("\tINDX blocks total:\t %d\n", total_indx_blocks);

	free(allocation);
out_bitmap:
	free(bitmap);
out_index_root:
	free(ir);
}

/**
 * ntfs_dump_attr_bitmap()
 *
 * dump the bitmap attribute
 */
static void ntfs_dump_attr_bitmap(ATTR_RECORD *attr __attribute__((unused)))
{
	/* TODO */
}

/**
 * ntfs_dump_attr_reparse_point()
 *
 * of ntfs 3.x dumps the reparse_point attribute
 */
static void ntfs_dump_attr_reparse_point(ATTR_RECORD *attr
			__attribute__((unused)), ntfs_inode *inode)
{
	REPARSE_POINT *reparse;
	le32 tag;
	const char *name;
	u8 *pvalue;
	s64 size;
	unsigned int length;
	unsigned int cnt;

	if (attr->non_resident) {
		reparse = ntfs_attr_readall(inode, AT_REPARSE_POINT,
						(ntfschar*)NULL, 0, &size);
	} else {
		reparse = (REPARSE_POINT*)((u8*)attr +
				le16_to_cpu(attr->value_offset));
	}
	if (reparse) {
		tag = reparse->reparse_tag;
		name = reparse_type_name(tag);
		printf("\tReparse tag:\t\t 0x%08lx%s\n",
			(long)le32_to_cpu(tag),name);
		length = le16_to_cpu(reparse->reparse_data_length);
		printf("\tData length:\t\t %u (0x%x)\n",
			(unsigned int)length,(unsigned int)length);
		cnt = length;
		pvalue = reparse->reparse_data;
		printf("\tData:\t\t\t");
		printf(cnt ? " 0x" : "(NONE)");
		if (cnt > 32)
			cnt = 32;
		while (cnt-- > 0)
			printf("%02x",*pvalue++);
		if (length > 32)
			printf("...\n");
		else
			printf("\n");
		if (attr->non_resident)
			free(reparse);
	} else {
		ntfs_log_perror("Failed to get the reparse data");
	}
}

/**
 * ntfs_dump_attr_ea_information()
 *
 * dump the ea_information attribute
 */
static void ntfs_dump_attr_ea_information(ATTR_RECORD *attr)
{
	EA_INFORMATION *ea_info;

	ea_info = (EA_INFORMATION*)((u8*)attr +
			le16_to_cpu(attr->value_offset));
	printf("\tPacked EA length:\t %u (0x%x)\n",
			(unsigned)le16_to_cpu(ea_info->ea_length),
			(unsigned)le16_to_cpu(ea_info->ea_length));
	printf("\tNEED_EA count:\t\t %u (0x%x)\n",
			(unsigned)le16_to_cpu(ea_info->need_ea_count),
			(unsigned)le16_to_cpu(ea_info->need_ea_count));
	printf("\tUnpacked EA length:\t %u (0x%x)\n",
			(unsigned)le32_to_cpu(ea_info->ea_query_length),
			(unsigned)le32_to_cpu(ea_info->ea_query_length));
}

/**
 * ntfs_dump_attr_ea()
 *
 * dump the ea attribute
 */
static void ntfs_dump_attr_ea(ATTR_RECORD *attr, ntfs_volume *vol)
{
	const EA_ATTR *ea;
	const u8 *pvalue;
	u8 *buf = NULL;
	const le32 *pval;
	int offset;
	int cnt;
	s64 data_size;

	if (attr->non_resident) {
		runlist *rl;

		data_size = sle64_to_cpu(attr->data_size);
		if (!opts.verbose)
			return;
		/* FIXME: We don't handle fragmented mapping pairs case. */
		rl = ntfs_mapping_pairs_decompress(vol, attr, NULL);
		if (rl) {
			s64 bytes_read;

			buf = ntfs_malloc(data_size);
			if (!buf) {
				free(rl);
				return;
			}
			bytes_read = ntfs_rl_pread(vol, rl, 0, data_size, buf);
			if (bytes_read != data_size) {
				ntfs_log_perror("ntfs_rl_pread failed");
				free(buf);
				free(rl);
				return;
			}
			free(rl);
			ea = (EA_ATTR*)buf;
		} else {
			ntfs_log_perror("ntfs_mapping_pairs_decompress failed");
			return;
		}
	} else {
		data_size = le32_to_cpu(attr->value_length);
		if (!opts.verbose)
			return;
		ea = (EA_ATTR*)((u8*)attr + le16_to_cpu(attr->value_offset));
	}
	offset = 0;
	while (1) {
		printf("\n\tEA flags:\t\t ");
		if (ea->flags) {
			if (ea->flags == NEED_EA)
				printf("NEED_EA\n");
			else
				printf("Unknown (0x%02x)\n",
						(unsigned)ea->flags);
		} else
			printf("NONE\n");
		printf("\tName length:\t %d (0x%x)\n",
				(unsigned)ea->name_length,
				(unsigned)ea->name_length);
		printf("\tValue length:\t %d (0x%x)\n",
				(unsigned)le16_to_cpu(ea->value_length),
				(unsigned)le16_to_cpu(ea->value_length));
			/* Name expected to be null terminated ? */
		printf("\tName:\t\t '%s'\n", ea->name);
		printf("\tValue:\t\t ");
		if (ea->name_length == 11 &&
				!strncmp((const char*)"SETFILEBITS",
				(const char*)ea->name, 11)) {
			pval = (const le32*)(ea->value + ea->name_length + 1);
			printf("0%lo\n", (unsigned long)le32_to_cpu(*pval));
		} else {
			/* No alignment for value */
			pvalue = ea->value + ea->name_length + 1;
			/* Hex show a maximum of 32 bytes */
			cnt = le16_to_cpu(ea->value_length);
			printf(cnt ? "0x" : "(NONE)");
			if (cnt > 32)
				cnt = 32;
			while (cnt-- > 0)
				printf("%02x",*pvalue++);
			if (le16_to_cpu(ea->value_length) > 32)
				printf("...\n");
			else
				printf("\n");
		}
		if (!le32_cmpz(ea->next_entry_offset)) {
			offset += le32_to_cpu(ea->next_entry_offset);
			ea = (const EA_ATTR*)((const u8*)ea
					+ le32_to_cpu(ea->next_entry_offset));
		} else
			break;
		if (offset >= data_size)
			break;
	}
	free(buf);
}

/**
 * ntfs_dump_attr_property_set()
 *
 * dump the property_set attribute
 */
static void ntfs_dump_attr_property_set(ATTR_RECORD *attr __attribute__((unused)))
{
	/* TODO */
}

static void ntfs_hex_dump(void *buf,unsigned int length);

/**
 * ntfs_dump_attr_logged_utility_stream()
 *
 * dump the property_set attribute
 */
static void ntfs_dump_attr_logged_utility_stream(ATTR_RECORD *attr,
		ntfs_inode *ni)
{
	char *buf;
	s64 size;

	if (!opts.verbose)
		return;
	buf = ntfs_attr_readall(ni, AT_LOGGED_UTILITY_STREAM,
			ntfs_attr_get_name(attr), attr->name_length, &size);
	if (buf)
		ntfs_hex_dump(buf, size);
	free(buf);
	/* TODO */
}

/**
 * ntfs_hex_dump
 */
static void ntfs_hex_dump(void *buf,unsigned int length)
{
	unsigned int i=0;
	while (i<length) {
		unsigned int j;

		/* line start */
		printf("\t%04X  ",i);

		/* hex content */
		for (j=i;(j<length) && (j<i+16);j++) {
			unsigned char c = *((char *)buf + j);
			printf("%02hhX ",c);
		}

		/* realign */
		for (;j<i+16;j++) {
			printf("   ");
		}

		/* char content */
		for (j=i;(j<length) && (j<i+16);j++) {
			unsigned char c = *((char *)buf + j);
			/* display unprintable chars as '.' */
			if ((c<32) || (c>126)) {
				c = '.';
			}
			printf("%c",c);
		}

		/* end line */
		printf("\n");
		i=j;
	}
}

/**
 * ntfs_dump_attr_unknown
 */
static void ntfs_dump_attr_unknown(ATTR_RECORD *attr)
{
	printf("=====  Please report this unknown attribute type to %s =====\n",
	       NTFS_DEV_LIST);

	if (!attr->non_resident) {
		/* hex dump */
		printf("\tDumping some of the attribute data:\n");
		ntfs_hex_dump((u8*)attr + le16_to_cpu(attr->value_offset),
				(le32_to_cpu(attr->value_length) > 128) ?
				128 : le32_to_cpu(attr->value_length));
	}
}

/**
 * ntfs_dump_inode_general_info
 */
static void ntfs_dump_inode_general_info(ntfs_inode *inode)
{
	MFT_RECORD *mrec = inode->mrec;
	le16 inode_flags  = mrec->flags;

	printf("Dumping Inode %llu (0x%llx)\n",
			(long long)inode->mft_no,
			(unsigned long long)inode->mft_no);

	ntfs_dump_usa_lsn("", mrec);
	printf("MFT Record Seq. Numb.:\t %u (0x%x)\n",
			(unsigned)le16_to_cpu(mrec->sequence_number),
			(unsigned)le16_to_cpu(mrec->sequence_number));
	printf("Number of Hard Links:\t %u (0x%x)\n",
			(unsigned)le16_to_cpu(mrec->link_count),
			(unsigned)le16_to_cpu(mrec->link_count));
	printf("Attribute Offset:\t %u (0x%x)\n",
			(unsigned)le16_to_cpu(mrec->attrs_offset),
			(unsigned)le16_to_cpu(mrec->attrs_offset));

	printf("MFT Record Flags:\t ");
	if (!le16_cmpz(inode_flags)) {
		if (!le16_andz(MFT_RECORD_IN_USE, inode_flags)) {
			printf("IN_USE ");
			inode_flags = le16_and(inode_flags, le16_not(MFT_RECORD_IN_USE));
		}
		if (!le16_andz(MFT_RECORD_IS_DIRECTORY, inode_flags)) {
			printf("DIRECTORY ");
			inode_flags = le16_and(inode_flags, le16_not(MFT_RECORD_IS_DIRECTORY));
		}
		/* The meaning of IS_4 is illusive but not its existence. */
		if (!le16_andz(MFT_RECORD_IS_4, inode_flags)) {
			printf("IS_4 ");
			inode_flags = le16_and(inode_flags, le16_not(MFT_RECORD_IS_4));
		}
		if (!le16_andz(MFT_RECORD_IS_VIEW_INDEX, inode_flags)) {
			printf("VIEW_INDEX ");
			inode_flags = le16_and(inode_flags, le16_not(MFT_RECORD_IS_VIEW_INDEX));
		}
		if (!le16_cmpz(inode_flags))
			printf("UNKNOWN: 0x%04x", (unsigned)le16_to_cpu(
						inode_flags));
	} else {
		printf("none");
	}
	printf("\n");

	printf("Bytes Used:\t\t %u (0x%x) bytes\n",
			(unsigned)le32_to_cpu(mrec->bytes_in_use),
			(unsigned)le32_to_cpu(mrec->bytes_in_use));
	printf("Bytes Allocated:\t %u (0x%x) bytes\n",
			(unsigned)le32_to_cpu(mrec->bytes_allocated),
			(unsigned)le32_to_cpu(mrec->bytes_allocated));

	if (!le64_cmpz(mrec->base_mft_record)) {
		printf("Base MFT Record:\t %llu (0x%llx)\n",
				(unsigned long long)
				MREF_LE(mrec->base_mft_record),
				(unsigned long long)
				MREF_LE(mrec->base_mft_record));
	}
	printf("Next Attribute Instance: %u (0x%x)\n",
			(unsigned)le16_to_cpu(mrec->next_attr_instance),
			(unsigned)le16_to_cpu(mrec->next_attr_instance));

	printf("MFT Padding:\t");
	ntfs_dump_bytes((u8 *)mrec, le16_to_cpu(mrec->usa_ofs) +
			2 * le16_to_cpu(mrec->usa_count),
			le16_to_cpu(mrec->attrs_offset));
	printf("\n");
}

/**
 * ntfs_get_file_attributes
 */
static void ntfs_dump_file_attributes(ntfs_inode *inode)
{
	struct RUNCOUNT runcount;
	ntfs_attr_search_ctx *ctx = NULL;

	runcount.runs = 0;
	runcount.fragments = 0;
	/* then start enumerating attributes
	   see ntfs_attr_lookup documentation for detailed explanation */
	ctx = ntfs_attr_get_search_ctx(inode, NULL);
	while (!ntfs_attr_lookup(AT_UNUSED, NULL, 0, CASE_SENSITIVE,
			0, NULL, 0, ctx)) {
		if (le32_eq(ctx->attr->type, AT_END) || le32_eq(ctx->attr->type, AT_UNUSED)) {
			printf("Weird: %s attribute type was found, please "
					"report this.\n",
					get_attribute_type_name(
					ctx->attr->type));
			continue;
		}

		ntfs_dump_attribute_header(ctx, inode->vol, &runcount);


		if (le32_eq(ctx->attr->type, AT_STANDARD_INFORMATION)) {
			ntfs_dump_attr_standard_information(ctx->attr);
		}
		else if (le32_eq(ctx->attr->type, AT_ATTRIBUTE_LIST)) {
			ntfs_dump_attr_list(ctx->attr, inode->vol);
		}
		else if (le32_eq(ctx->attr->type, AT_FILE_NAME)) {
			ntfs_dump_attr_file_name(ctx->attr);
		}
		else if (le32_eq(ctx->attr->type, AT_OBJECT_ID)) {
			ntfs_dump_attr_object_id(ctx->attr, inode->vol);
		}
		else if (le32_eq(ctx->attr->type, AT_SECURITY_DESCRIPTOR)) {
			ntfs_dump_attr_security_descriptor(ctx->attr,
					inode->vol);
		}
		else if (le32_eq(ctx->attr->type, AT_VOLUME_NAME)) {
			ntfs_dump_attr_volume_name(ctx->attr);
		}
		else if (le32_eq(ctx->attr->type, AT_VOLUME_INFORMATION)) {
			ntfs_dump_attr_volume_information(ctx->attr);
		}
		else if (le32_eq(ctx->attr->type, AT_DATA)) {
			ntfs_dump_attr_data(ctx->attr, inode);
		}
		else if (le32_eq(ctx->attr->type, AT_INDEX_ROOT)) {
			ntfs_dump_attr_index_root(ctx->attr, inode);
		}
		else if (le32_eq(ctx->attr->type, AT_INDEX_ALLOCATION)) {
			ntfs_dump_attr_index_allocation(ctx->attr, inode);
		}
		else if (le32_eq(ctx->attr->type, AT_BITMAP)) {
			ntfs_dump_attr_bitmap(ctx->attr);
		}
		else if (le32_eq(ctx->attr->type, AT_REPARSE_POINT)) {
			ntfs_dump_attr_reparse_point(ctx->attr, inode);
		}
		else if (le32_eq(ctx->attr->type, AT_EA_INFORMATION)) {
			ntfs_dump_attr_ea_information(ctx->attr);
		}
		else if (le32_eq(ctx->attr->type, AT_EA)) {
			ntfs_dump_attr_ea(ctx->attr, inode->vol);
		}
		else if (le32_eq(ctx->attr->type, AT_PROPERTY_SET)) {
			ntfs_dump_attr_property_set(ctx->attr);
		}
		else if (le32_eq(ctx->attr->type, AT_LOGGED_UTILITY_STREAM)) {
			ntfs_dump_attr_logged_utility_stream(ctx->attr, inode);
		}
		else {
			ntfs_dump_attr_unknown(ctx->attr);
		}
	}

	/* if we exited the loop before we're done - notify the user */
	if (errno != ENOENT) {
		ntfs_log_perror("ntfsinfo error: stopped before finished "
				"enumerating attributes");
	} else {
		printf("End of inode reached\n");
		if (opts.verbose) {
			printf("Total runs: %lu (fragments: %lu)\n",
					runcount.runs, runcount.fragments);
		}
	}

	/* close all data-structures we used */
	ntfs_attr_put_search_ctx(ctx);
	ntfs_inode_close(inode);
}

/**
 * main() - Begin here
 *
 * Start from here.
 *
 * Return:  0  Success, the program worked
 *	    1  Error, something went wrong
 */
int main(int argc, char **argv)
{
	ntfs_volume *vol;
	int res;

	setlinebuf(stdout);

	ntfs_log_set_handler(ntfs_log_handler_outerr);

	res = parse_options(argc, argv);
	if (res > 0)
		printf("Failed to parse command line options\n");
	if (res >= 0)
		exit(res);

	utils_set_locale();

	vol = utils_mount_volume(opts.device, NTFS_MNT_RDONLY |
			(opts.force ? NTFS_MNT_RECOVER : 0));
	if (!vol) {
		printf("Failed to open '%s'.\n", opts.device);
		exit(1);
	}

	/*
	 * if opts.mft is not 0, then we will print out information about
	 * the volume, such as the sector size and whatnot.
	 */
	if (opts.mft)
		ntfs_dump_volume(vol);

	if ((opts.inode != -1) || opts.filename) {
		ntfs_inode *inode;
		/* obtain the inode */
		if (opts.filename) {
#ifdef HAVE_WINDOWS_H
			char *unix_name;

			unix_name = ntfs_utils_unix_path(opts.filename);
			if (unix_name) {
				inode = ntfs_pathname_to_inode(vol, NULL,
						unix_name);
				free(unix_name);
			} else
				inode = (ntfs_inode*)NULL;
#else
			inode = ntfs_pathname_to_inode(vol, NULL,
					opts.filename);
#endif
		} else {
			inode = ntfs_inode_open(vol, MK_MREF(opts.inode, 0));
		}

		/* dump the inode information */
		if (inode) {
			/* general info about the inode's mft record */
			ntfs_dump_inode_general_info(inode);
			/* dump attributes */
			ntfs_dump_file_attributes(inode);
		} else {
			/* can't open inode */
			/*
			 * note: when the specified inode does not exist, either
			 * EIO or or ESPIPE is returned, we should notify better
			 * in those cases
			 */
			ntfs_log_perror("Error loading node");
		}
	}

	ntfs_umount(vol, FALSE);
	return 0;
}
<|MERGE_RESOLUTION|>--- conflicted
+++ resolved
@@ -413,57 +413,48 @@
 	const char *name;
 	le32 seltag;
 
-<<<<<<< HEAD
+	seltag = le32_and(tag, IO_REPARSE_PLUGIN_SELECT);
 	do {
-	if (le32_eq(tag, IO_REPARSE_TAG_MOUNT_POINT)) {
-=======
-	seltag = tag & IO_REPARSE_PLUGIN_SELECT;
-	switch (seltag) {
-	case IO_REPARSE_TAG_MOUNT_POINT :
->>>>>>> dd75ea74
+	if (le32_eq(seltag, IO_REPARSE_TAG_MOUNT_POINT)) {
 		name = " (mount point)";
 		break;
-	} else if (le32_eq(tag, IO_REPARSE_TAG_SYMLINK)) {
+	} else if (le32_eq(seltag, IO_REPARSE_TAG_SYMLINK)) {
 		name = " (symlink)";
 		break;
-	} else if (le32_eq(tag, IO_REPARSE_TAG_WOF)) {
+	} else if (le32_eq(seltag, IO_REPARSE_TAG_WOF)) {
 		name = " (Wof compressed)";
 		break;
-	} else if (le32_eq(tag, IO_REPARSE_TAG_DEDUP)) {
+	} else if (le32_eq(seltag, IO_REPARSE_TAG_DEDUP)) {
 		name = " (deduplicated)";
 		break;
-<<<<<<< HEAD
+	} else if (le32_eq(seltag, IO_REPARSE_TAG_WCI)) {
+		name = " (Windows container)";
+		break;
+	} else if (le32_eq(seltag, IO_REPARSE_TAG_CLOUD)) {
+		name = " (Cloud)";
+		break;
+	} else if (le32_eq(seltag, IO_REPARSE_TAG_NFS)) {
+		name = " (NFS symlink)";
+		break;
+	} else if (le32_eq(seltag, IO_REPARSE_TAG_LX_SYMLINK)) {
+		name = " (Linux symlink)";
+		break;
+	} else if (le32_eq(seltag, IO_REPARSE_TAG_LX_FIFO)) {
+		name = " (Linux fifo)";
+		break;
+	} else if (le32_eq(seltag, IO_REPARSE_TAG_LX_CHR)) {
+		name = " (Linux character device)";
+		break;
+	} else if (le32_eq(seltag, IO_REPARSE_TAG_LX_BLK)) {
+		name = " (Linux block device)";
+		break;
+	} else if (le32_eq(seltag, IO_REPARSE_TAG_AF_UNIX)) {
+		name = " (Unix socket)";
+		break;
+	} else if (le32_eq(seltag, IO_REPARSE_TAG_APPEXECLINK)) {
+		name = " (Exec link)";
+		break;
 	} else {
-=======
-	case IO_REPARSE_TAG_WCI :
-		name = " (Windows container)";
-		break;
-	case IO_REPARSE_TAG_CLOUD :
-		name = " (Cloud)";
-		break;
-	case IO_REPARSE_TAG_NFS :
-		name = " (NFS symlink)";
-		break;
-	case IO_REPARSE_TAG_LX_SYMLINK :
-		name = " (Linux symlink)";
-		break;
-	case IO_REPARSE_TAG_LX_FIFO :
-		name = " (Linux fifo)";
-		break;
-	case IO_REPARSE_TAG_LX_CHR :
-		name = " (Linux character device)";
-		break;
-	case IO_REPARSE_TAG_LX_BLK :
-		name = " (Linux block device)";
-		break;
-	case IO_REPARSE_TAG_AF_UNIX :
-		name = " (Unix socket)";
-		break;
-	case IO_REPARSE_TAG_APPEXECLINK :
-		name = " (Exec link)";
-		break;
-	default :
->>>>>>> dd75ea74
 		name = "";
 		break;
 	} } while(0);
@@ -643,15 +634,11 @@
 		printf(" VIEW_INDEX");
 		flags = le32_and(flags, le32_not(FILE_ATTR_VIEW_INDEX_PRESENT));
 	}
-<<<<<<< HEAD
+	if (!le32_andz(flags, FILE_ATTRIBUTE_RECALL_ON_OPEN)) {
+		printf(" RECALL_ON_OPEN");
+		flags = le32_and(flags, le32_not(FILE_ATTRIBUTE_RECALL_ON_OPEN));
+	}
 	if (!le32_cmpz(flags))
-=======
-	if (flags & FILE_ATTRIBUTE_RECALL_ON_OPEN) {
-		printf(" RECALL_ON_OPEN");
-		flags &= ~FILE_ATTRIBUTE_RECALL_ON_OPEN;
-	}
-	if (flags)
->>>>>>> dd75ea74
 		printf(" UNKNOWN: 0x%08x", (unsigned int)le32_to_cpu(flags));
 	/* Print all the flags in hex. */
 	printf(" (0x%08x)\n", (unsigned)le32_to_cpu(original_flags));
