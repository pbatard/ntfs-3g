--- conflicted
+++ resolved
@@ -609,19 +609,11 @@
 		/* Feed the sizes into the attribute */
 	attr = ctx->attr;
 	attr->non_resident = 1;
-<<<<<<< HEAD
-	attr->data_size = cpu_to_le64(na->data_size);
-	attr->initialized_size = cpu_to_le64(na->initialized_size);
-	attr->allocated_size = cpu_to_le64(na->allocated_size);
-	if (!le16_andz(na->data_flags, ATTR_IS_SPARSE))
-		attr->compressed_size = cpu_to_le64(na->compressed_size);
-=======
 	attr->data_size = cpu_to_sle64(na->data_size);
 	attr->initialized_size = cpu_to_sle64(na->initialized_size);
 	attr->allocated_size = cpu_to_sle64(na->allocated_size);
-	if (na->data_flags & ATTR_IS_SPARSE)
+	if (!le16_andz(na->data_flags, ATTR_IS_SPARSE))
 		attr->compressed_size = cpu_to_sle64(na->compressed_size);
->>>>>>> e37258bf
 		/* Copy the unnamed data attribute sizes to inode */
 	if (le32_eq(opts.attribute, AT_DATA) && !na->name_len) {
 		ni = na->ni;
